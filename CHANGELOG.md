--- conflicted
+++ resolved
@@ -33,12 +33,9 @@
 - [BREAKING] Removed `miden-tx-prover` crate and created `miden-proving-service` and `miden-proving-service-client` (#1047).
 - Deduplicate `masm` procedures across kernel and miden lib to a shared `util` module (#1070).
 - [BREAKING] Added `BlockNumber` struct (#1043, #1080, #1082).
-<<<<<<< HEAD
-- Added storage placeholder types and support for templated map (#1074).
-=======
 - [BREAKING] Removed `GENESIS_BLOCK` public constant (#1088).
 - Add CI check for unused dependencies (#1075).
->>>>>>> a7c7efec
+- Added storage placeholder types and support for templated map (#1074).
 
 ## 0.6.2 (2024-11-20)
 
