# Changelog

## 0.10.0 (TBD)

<<<<<<< HEAD
- [BREAKING] Remove `AccountIdAnchor` from account ID generation process (#1391).
=======
- Allow NOOP transactions and state-updating transactions against the same account in the same block (#1393).
>>>>>>> 724e1d8f

## 0.9.0 (2025-05-20)

### Features

- Added pretty print for `AccountCode` (#1273).
- Add iterators over concrete asset types in `NoteAssets` (#1346).
- Add the ability to create `BasicFungibleFaucet` from `Account` (#1376).

### Fixes

- [BREAKING] Hash keys in storage maps before insertion into the SMT (#1250).
- Fix error when creating accounts with empty storage (#1307).
- [BREAKING] Move the number of note inputs to the separate memory address (#1327).
- [BREAKING] Change Token Symbol encoding (#1334).

### Changes

- [BREAKING] Refactored how foreign account inputs are passed to `TransactionExecutor` (#1229).
- [BREAKING] Add `TransactionHeader` and include it in batches and blocks (#1247).
- Add `AccountTree` and `PartialAccountTree` wrappers and enforce ID prefix uniqueness (#1254, #1301).
- Added getter for proof security level in `ProvenBatch` and `ProvenBlock` (#1259).
- [BREAKING] Replaced the `ProvenBatch::new_unchecked` with the `ProvenBatch::new` method to initialize the struct with validations (#1260).
- [BREAKING] Add `AccountStorageMode::Network` for network accounts (#1275, #1349).
- Added support for environment variables to set up the `miden-proving-service` worker (#1281).
- Added field identifier structs for component metadata (#1292).
- Move `NullifierTree` and `BlockChain` from node to base (#1304).
- Rename `ChainMmr` to `PartialBlockchain` (#1305).
- Add safe `PartialBlockchain` constructor (#1308).
- [BREAKING] Move `MockChain` and `TransactionContext` to new `miden-testing` crate (#1309).
- [BREAKING] Add support for private notes in `MockChain` (#1310).
- Generalized account-related inputs to the transaction kernel (#1311).
- [BREAKING] Refactor `MockChain` to use batch and block provers (#1315).
- [BREAKING] Upgrade VM to 0.14 and refactor transaction kernel error extraction (#1353).
- [BREAKING] Update MSRV to 1.87.

## 0.8.3 (2025-04-22) - `miden-proving-service` crate only

### Fixes

- Version check always fails (#1300).

## 0.8.2 (2025-04-18) - `miden-proving-service` crate only

### Changes

- Added a retry strategy for worker's health check (#1255).
- Added a status endpoint for the `miden-proving-service` worker and proxy (#1255).

## 0.8.1 (2025-03-26) - `miden-objects` and `miden-tx` crates only.

### Changes

- [BREAKING] Changed `TransactionArgs` API to accept `AsRef<NoteRecipient>` for extending the advice map in relation to output notes (#1251).

## 0.8.0 (2025-03-21)

### Features

- Added an endpoint to the `miden-proving-service` to update the workers (#1107).
- [BREAKING] Added the `get_block_timestamp` procedure to the `miden` library (#1138).
- Implemented `AccountInterface` structure (#1171).
- Implement user-facing bech32 encoding for `AccountId`s (#1185).
- Implemented `execute_tx_view_script` procedure for the `TransactionExecutor` (#1197).
- Enabled nested FPI calls (#1227).
- Implement `check_notes_consumability` procedure for the `TransactionExecutor` (#1269).

### Changes

- [BREAKING] Moved `generated` module from `miden-proving-service-client` crate to `tx_prover::generated` hierarchy (#1102).
- Renamed the protobuf file of the transaction prover to `tx_prover.proto` (#1110).
- [BREAKING] Renamed `AccountData` to `AccountFile` (#1116).
- Implement transaction batch prover in Rust (#1112).
- Added the `is_non_fungible_asset_issued` procedure to the `miden` library (#1125).
- [BREAKING] Refactored config file for `miden-proving-service` to be based on environment variables (#1120).
- Added block number as a public input to the transaction kernel. Updated prologue logic to validate the global input block number is consistent with the commitment block number (#1126).
- Made NoteFile and AccountFile more consistent (#1133).
- [BREAKING] Implement most block constraints in `ProposedBlock` (#1123, #1141).
- Added serialization for `ProposedBatch`, `BatchId`, `BatchNoteTree` and `ProvenBatch` (#1140).
- Added `prefix` to `Nullifier` (#1153).
- [BREAKING] Implemented a `RemoteBatchProver`. `miden-proving-service` workers can prove batches (#1142).
- [BREAKING] Implement `LocalBlockProver` and rename `Block` to `ProvenBlock` (#1152, #1168, #1172).
- [BREAKING] Added native types to `AccountComponentTemplate` (#1124).
- Implemented `RemoteBlockProver`. `miden-proving-service` workers can prove blocks (#1169).
- Used `Smt::with_entries` to error on duplicates in `StorageMap::with_entries` (#1167).
- [BREAKING] Added `InitStorageData::from_toml()`, improved storage entry validations in `AccountComponentMetadata` (#1170).
- [BREAKING] Rework miden-lib error codes into categories (#1196).
- [BREAKING] Moved the `TransactionScriptBuilder` from `miden-client` to `miden-base` (#1206).
- [BREAKING] Enable timestamp customization on `MockChain::seal_block` (#1208).
- [BREAKING] Renamed constants and comments: `OnChain` -> `Public` and `OffChain` -> `Private` (#1218).
- [BREAKING] Replace "hash" with "commitment" in `BlockHeader::{prev_hash, chain_root, kernel_root, tx_hash, proof_hash, sub_hash, hash}` (#1209, #1221, #1226).
- [BREAKING] Incremented minimum supported Rust version to 1.85.
- [BREAKING] Change advice for Falcon signature verification (#1183).
- Added `info` log level by default in the proving service (#1200).
- Made Prometheus metrics optional in the proving service proxy via the `enable_metrics` configuration option (#1200).
- Improved logging in the proving service proxy for better diagnostics (#1200).
- Fixed issues with the proving service proxy's signal handling and port binding (#1200).
- [BREAKING] Simplified worker update configuration by using a single URL parameter instead of separate host and port (#1249).

## 0.7.2 (2025-01-28) - `miden-objects` crate only

### Changes

- Added serialization for `ExecutedTransaction` (#1113).

## 0.7.1 (2025-01-24) - `miden-objects` crate only

### Fixes

- Added missing doc comments (#1100).
- Fixed setting of supporting types when instantiating `AccountComponent` from templates (#1103).

## 0.7.0 (2025-01-22)

### Highlights

- [BREAKING] Extend `AccountId` to two `Felt`s and require block hash in derivation (#982).
- Introduced `AccountComponentTemplate` with TOML serialization and templating (#1015, #1027).
- Introduce `AccountIdBuilder` to simplify `AccountId` generation in tests (#1045).
- [BREAKING] Migrate to the element-addressable memory (#1084).

### Changes

- Implemented serialization for `AccountHeader` (#996).
- Updated Pingora crates to 0.4 and added polling time to the configuration file (#997).
- Added support for `miden-tx-prover` proxy to update workers on a running proxy (#989).
- Refactored `miden-tx-prover` proxy load balancing strategy (#976).
- [BREAKING] Implemented better error display when queues are full in the prover service (#967).
- [BREAKING] Removed `AccountBuilder::build_testing` and make `Account::initialize_from_components` private (#969).
- [BREAKING] Added error messages to errors and implement `core::error::Error` (#974).
- Implemented new `digest!` macro (#984).
- Added Format Guidebook to the `miden-lib` crate (#987).
- Added conversion from `Account` to `AccountDelta` for initial account state representation as delta (#983).
- [BREAKING] Added `miden::note::get_script_hash` procedure (#995).
- [BREAKING] Refactor error messages in `miden-lib` and `miden-tx` and use `thiserror` 2.0 (#1005, #1090).
- Added health check endpoints to the prover service (#1006).
- Removed workers list from the proxy configuration file (#1018).
- Added tracing to the `miden-tx-prover` CLI (#1014).
- Added metrics to the `miden-tx-prover` proxy (#1017).
- Implemented `to_hex` for `AccountIdPrefix` and `epoch_block_num` for `BlockHeader` (#1039).
- [BREAKING] Updated the names and values of the kernel procedure offsets and corresponding kernel procedures (#1037).
- Introduce `AccountIdError` and make account ID byte representations (`u128`, `[u8; 15]`) consistent (#1055).
- Refactor `AccountId` and `AccountIdPrefix` into version wrappers (#1058).
- Remove multi-threaded account seed generation due to single-threaded generation being faster (#1061).
- Made `AccountIdError` public (#1067).
- Made `BasicFungibleFaucet::MAX_DECIMALS` public (#1063).
- [BREAKING] Removed `miden-tx-prover` crate and created `miden-proving-service` and `miden-proving-service-client` (#1047).
- Removed deduplicate `masm` procedures across kernel and miden lib to a shared `util` module (#1070).
- [BREAKING] Added `BlockNumber` struct (#1043, #1080, #1082).
- [BREAKING] Removed `GENESIS_BLOCK` public constant (#1088).
- Add CI check for unused dependencies (#1075).
- Added storage placeholder types and support for templated map (#1074).
- [BREAKING] Move crates into `crates/` and rename plural modules to singular (#1091).

## 0.6.2 (2024-11-20)

- Avoid writing to the filesystem during docs.rs build (#970).

## 0.6.1 (2024-11-08)

### Features

- [BREAKING] Added CLI for the transaction prover services both the workers and the proxy (#955).

### Fixes

- Fixed `AccountId::new_with_type_and_mode()` (#958).
- Updated the ABI for the assembly procedures (#971).

## 0.6.0 (2024-11-05)

### Features

- Created a proving service that receives `TransactionWitness` and returns the proof using gRPC (#881).
- Implemented ability to invoke procedures against the foreign account (#882, #890, #896).
- Implemented kernel procedure to set transaction expiration block delta (#897).
- [BREAKING] Introduce a new way to build `Account`s from `AccountComponent`s (#941).
- [BREAKING] Introduce an `AccountBuilder` (#952).

### Changes

- [BREAKING] Changed `TransactionExecutor` and `TransactionHost` to use trait objects (#897).
- Made note scripts public (#880).
- Implemented serialization for `TransactionWitness`, `ChainMmr`, `TransactionInputs` and `TransactionArgs` (#888).
- [BREAKING] Renamed the `TransactionProver` struct to `LocalTransactionProver` and added the `TransactionProver` trait (#865).
- Implemented `Display`, `TryFrom<&str>` and `FromStr` for `AccountStorageMode` (#861).
- Implemented offset based storage access (#843).
- [BREAKING] `AccountStorageType` enum was renamed to `AccountStorageMode` along with its variants (#854).
- [BREAKING] `AccountStub` structure was renamed to `AccountHeader` (#855).
- [BREAKING] Kernel procedures now have to be invoked using `dynexec` instruction (#803).
- Refactored `AccountStorage` from `Smt` to sequential hash (#846).
- [BREAKING] Refactored batch/block note trees (#834).
- Set all procedures storage offsets of faucet accounts to `1` (#875).
- Added `AccountStorageHeader` (#876).
- Implemented generation of transaction kernel procedure hashes in build.rs (#887).
- [BREAKING] `send_asset` procedure was removed from the basic wallet (#829).
- [BREAKING] Updated limits, introduced additional limits (#889).
- Introduced `AccountDelta` maximum size limit of 32 KiB (#889).
- [BREAKING] Moved `MAX_NUM_FOREIGN_ACCOUNTS` into `miden-objects` (#904).
- Implemented `storage_size`, updated storage bounds (#886).
- [BREAKING] Auto-generate `KERNEL_ERRORS` list from the transaction kernel's MASM files and rework error constant names (#906).
- Implement `Serializable` for `FungibleAsset` (#907).
- [BREAKING] Changed `TransactionProver` trait to be `maybe_async_trait` based on the `async` feature (#913).
- [BREAKING] Changed type of `EMPTY_STORAGE_MAP_ROOT` constant to `RpoDigst`, which references constant from `miden-crypto` (#916).
- Added `RemoteTransactionProver` struct to `miden-tx-prover` (#921).
- [BREAKING] Migrated to v0.11 version of Miden VM (#929).
- Added `total_cycles` and `trace_length` to the `TransactionMeasurements` (#953).
- Added ability to load libraries into `TransactionExecutor` and `LocalTransactionProver` (#954).

## 0.5.1 (2024-08-28) - `miden-objects` crate only

- Implemented `PrettyPrint` and `Display` for `NoteScript`.

## 0.5.0 (2024-08-27)

### Features

- [BREAKING] Increase of nonce does not require changes in account state any more (#796).
- Changed `AccountCode` procedures from merkle tree to sequential hash + added storage_offset support (#763).
- Implemented merging of account deltas (#797).
- Implemented `create_note` and `move_asset_into_note` basic wallet procedures (#808).
- Made `miden_lib::notes::build_swap_tag()` function public (#817).
- [BREAKING] Changed the `NoteFile::NoteDetails` type to struct and added a `after_block_num` field (#823).

### Changes

- Renamed "consumed" and "created" notes into "input" and "output" respectively (#791).
- [BREAKING] Renamed `NoteType::OffChain` into `NoteType::Private`.
- [BREAKING] Renamed public accessors of the `Block` struct to match the updated fields (#791).
- [BREAKING] Changed the `TransactionArgs` to use `AdviceInputs` (#793).
- Setters in `memory` module don't drop the setting `Word` anymore (#795).
- Added `CHANGELOG.md` warning message on CI (#799).
- Added high-level methods for `MockChain` and related structures (#807).
- [BREAKING] Renamed `NoteExecutionHint` to `NoteExecutionMode` and added new `NoteExecutionHint` to `NoteMetadata` (#812, #816).
- [BREAKING] Changed the interface of the `miden::tx::add_asset_to_note` (#808).
- [BREAKING] Refactored and simplified `NoteOrigin` and `NoteInclusionProof` structs (#810, #814).
- [BREAKING] Refactored account storage and vault deltas (#822).
- Added serialization and equality comparison for `TransactionScript` (#824).
- [BREAKING] Migrated to Miden VM v0.10 (#826).
- Added conversions for `NoteExecutionHint` (#827).
- [BREAKING] Removed `serde`-based serialization from `miden-object` structs (#838).

## 0.4.0 (2024-07-03)

### Features

- [BREAKING] Introduce `OutputNote::Partial` variant (#698).
- [BREAKING] Added support for input notes with delayed verification of inclusion proofs (#724, #732, #759, #770, #772).
- Added new `NoteFile` object to represent serialized notes (#721).
- Added transaction IDs to the `Block` struct (#734).
- Added ability for users to set the aux field when creating a note (#752).

### Enhancements

- Replaced `cargo-make` with just `make` for running tasks (#696).
- [BREAKING] Split `Account` struct constructor into `new()` and `from_parts()` (#699).
- Generalized `build_recipient_hash` procedure to build recipient hash for custom notes (#706).
- [BREAKING] Changed the encoding of inputs notes in the advice map for consumed notes (#707).
- Created additional `emit` events for kernel related `.masm` procedures (#708).
- Implemented `build_recipient_hash` procedure to build recipient hash for custom notes (#710).
- Removed the `mock` crate in favor of having mock code behind the `testing` flag in remaining crates (#711).
- [BREAKING] Created `auth` module for `TransactionAuthenticator` and other related objects (#714).
- Added validation for the output stack to make sure it was properly cleaned (#717).
- Made `DataStore` conditionally async using `winter-maybe-async` (#725).
- Changed note pointer from Memory `note_ptr` to `note_index` (#728).
- [BREAKING] Changed rng to mutable reference in note creation functions (#733).
- [BREAKING] Replaced `ToNullifier` trait with `ToInputNoteCommitments`, which includes the `note_id` for delayed note authentication (#732).
- Added `Option<NoteTag>`to `NoteFile` (#741).
- Fixed documentation and added `make doc` CI job (#746).
- Updated and improved [.pre-commit-config.yaml](.pre-commit-config.yaml) file (#748).
- Created `get_serial_number` procedure to get the serial num of the currently processed note (#760).
- [BREAKING] Added support for conversion from `Nullifier` to `InputNoteCommitment`, commitment header return reference (#774).
- Added `compute_inputs_hash` procedure for hash computation of the arbitrary number of note inputs (#750).

## 0.3.1 (2024-06-12)

- Replaced `cargo-make` with just `make` for running tasks (#696).
- Made `DataStore` conditionally async using `winter-maybe-async` (#725)
- Fixed `StorageMap`s implementation and included into apply_delta (#745)

## 0.3.0 (2024-05-14)

- Introduce the `miden-bench-tx` crate used for transactions benchmarking (#577).
- [BREAKING] Removed the transaction script root output from the transaction kernel (#608).
- [BREAKING] Refactored account update details, moved `Block` to `miden-objects` (#618, #621).
- [BREAKING] Made `TransactionExecutor` generic over `TransactionAuthenticator` (#628).
- [BREAKING] Changed type of `version` and `timestamp` fields to `u32`, moved `version` to the beginning of block header (#639).
- [BREAKING] Renamed `NoteEnvelope` into `NoteHeader` and introduced `NoteDetails` (#664).
- [BREAKING] Updated `create_swap_note()` procedure to return `NoteDetails` and defined SWAP note tag format (#665).
- Implemented `OutputNoteBuilder` (#669).
- [BREAKING] Added support for full details of private notes, renamed `OutputNote` variants and changed their meaning (#673).
- [BREAKING] Added `add_asset_to_note` procedure to the transaction kernel (#674).
- Made `TransactionArgs::add_expected_output_note()` more flexible (#681).
- [BREAKING] Enabled support for notes without assets and refactored `create_note` procedure in the transaction kernel (#686).

## 0.2.3 (2024-04-26) - `miden-tx` crate only

- Fixed handling of debug mode in `TransactionExecutor` (#627)

## 0.2.2 (2024-04-23) - `miden-tx` crate only

- Added `with_debug_mode()` methods to `TransactionCompiler` and `TransactionExecutor` (#562).

## 0.2.1 (2024-04-12)

- [BREAKING] Return a reference to `NoteMetadata` from output notes (#593).
- Add more type conversions for `NoteType` (#597).
- Fix note input padding for expected output notes (#598).

## 0.2.0 (2024-04-11)

- [BREAKING] Implement support for public accounts (#481, #485, #538).
- [BREAKING] Implement support for public notes (#515, #540, #572).
- Improved `ProvenTransaction` validation (#532).
- [BREAKING] Updated `no-std` setup (#533).
- Improved `ProvenTransaction` serialization (#543).
- Implemented note tree wrapper structs (#560).
- [BREAKING] Migrated to v0.9 version of Miden VM (#567).
- [BREAKING] Added account storage type parameter to `create_basic_wallet` and `create_basic_fungible_faucet` (miden-lib
  crate only) (#587).
- Removed serialization of source locations from account code (#590).

## 0.1.1 (2024-03-07) - `miden-objects` crate only

- Added `BlockHeader::mock()` method (#511)

## 0.1.0 (2024-03-05)

- Initial release.<|MERGE_RESOLUTION|>--- conflicted
+++ resolved
@@ -2,11 +2,8 @@
 
 ## 0.10.0 (TBD)
 
-<<<<<<< HEAD
 - [BREAKING] Remove `AccountIdAnchor` from account ID generation process (#1391).
-=======
 - Allow NOOP transactions and state-updating transactions against the same account in the same block (#1393).
->>>>>>> 724e1d8f
 
 ## 0.9.0 (2025-05-20)
 
