# Changelog

## 0.8.0 (TBD)

### Changes

- [BREAKING] Incremented minimum supported Rust version to 1.84.
- [BREAKING] Moved `generated` module from `miden-proving-service-client` crate to `tx_prover::generated` hierarchy (#1102).
- Added an endpoint to the `miden-proving-service` to update the workers (#1107).
- Renamed the protobuf file of the transaction prover to `tx_prover.proto` (#1110).
- [BREAKING] Renamed `AccountData` to `AccountFile` (#1116).
- Implement transaction batch prover in Rust (#1112).
- Added the `is_non_fungible_asset_issued` procedure to the `miden` library (#1125).
- [BREAKING] Refactored config file for `miden-proving-service` to be based on environment variables (#1120).
- Added block number as a public input to the transaction kernel. Updated prologue logic to validate the global input block number is consistent with the commitment block number (#1126).
- Made NoteFile and AccountFile more consistent (#1133).
<<<<<<< HEAD
- Added serialization for `ProposedBatch`, `BatchId`, `BatchNoteTree` and `ProvenBatch` (#1140).
=======
- [BREAKING] Implement most block constraints in `ProposedBlock` (#1123).
- [BREAKING] Added the `get_block_timestamp` procedure to the `miden` library (#1138).
>>>>>>> 66cf1bc8

## 0.7.2 (2025-01-28) - `miden-objects` crate only

### Changes

- Added serialization for `ExecutedTransaction` (#1113).

## 0.7.1 (2025-01-24) - `miden-objects` crate only

### Fixes

- Added missing doc comments (#1100).
- Fixed setting of supporting types when instantiating `AccountComponent` from templates (#1103).

## 0.7.0 (2025-01-22)

### Highlights

- [BREAKING] Extend `AccountId` to two `Felt`s and require block hash in derivation (#982).
- Introduced `AccountComponentTemplate` with TOML serialization and templating (#1015, #1027).
- Introduce `AccountIdBuilder` to simplify `AccountId` generation in tests (#1045).
- [BREAKING] Migrate to the element-addressable memory (#1084).

### Changes

- Implemented serialization for `AccountHeader` (#996).
- Updated Pingora crates to 0.4 and added polling time to the configuration file (#997).
- Added support for `miden-tx-prover` proxy to update workers on a running proxy (#989).
- Refactored `miden-tx-prover` proxy load balancing strategy (#976).
- [BREAKING] Implemented better error display when queues are full in the prover service (#967).
- [BREAKING] Removed `AccountBuilder::build_testing` and make `Account::initialize_from_components` private (#969).
- [BREAKING] Added error messages to errors and implement `core::error::Error` (#974).
- Implemented new `digest!` macro (#984).
- Added Format Guidebook to the `miden-lib` crate (#987).
- Added conversion from `Account` to `AccountDelta` for initial account state representation as delta (#983).
- [BREAKING] Added `miden::note::get_script_hash` procedure (#995).
- [BREAKING] Refactor error messages in `miden-lib` and `miden-tx` and use `thiserror` 2.0 (#1005, #1090).
- Added health check endpoints to the prover service (#1006).
- Removed workers list from the proxy configuration file (#1018).
- Added tracing to the `miden-tx-prover` CLI (#1014).
- Added metrics to the `miden-tx-prover` proxy (#1017).
- Implemented `to_hex` for `AccountIdPrefix` and `epoch_block_num` for `BlockHeader` (#1039).
- [BREAKING] Updated the names and values of the kernel procedure offsets and corresponding kernel procedures (#1037).
- Introduce `AccountIdError` and make account ID byte representations (`u128`, `[u8; 15]`) consistent (#1055).
- Refactor `AccountId` and `AccountIdPrefix` into version wrappers (#1058).
- Remove multi-threaded account seed generation due to single-threaded generation being faster (#1061).
- Made `AccountIdError` public (#1067).
- Made `BasicFungibleFaucet::MAX_DECIMALS` public (#1063).
- [BREAKING] Removed `miden-tx-prover` crate and created `miden-proving-service` and `miden-proving-service-client` (#1047).
- Removed deduplicate `masm` procedures across kernel and miden lib to a shared `util` module (#1070).
- [BREAKING] Added `BlockNumber` struct (#1043, #1080, #1082).
- [BREAKING] Removed `GENESIS_BLOCK` public constant (#1088).
- Add CI check for unused dependencies (#1075).
- Added storage placeholder types and support for templated map (#1074).
- [BREAKING] Move crates into `crates/` and rename plural modules to singular (#1091).

## 0.6.2 (2024-11-20)

- Avoid writing to the filesystem during docs.rs build (#970).

## 0.6.1 (2024-11-08)

### Features

- [BREAKING] Added CLI for the transaction prover services both the workers and the proxy (#955).

### Fixes

- Fixed `AccountId::new_with_type_and_mode()` (#958).
- Updated the ABI for the assembly procedures (#971).

## 0.6.0 (2024-11-05)

### Features

- Created a proving service that receives `TransactionWitness` and returns the proof using gRPC (#881).
- Implemented ability to invoke procedures against the foreign account (#882, #890, #896).
- Implemented kernel procedure to set transaction expiration block delta (#897).
- [BREAKING] Introduce a new way to build `Account`s from `AccountComponent`s (#941).
- [BREAKING] Introduce an `AccountBuilder` (#952).

### Changes

- [BREAKING] Changed `TransactionExecutor` and `TransactionHost` to use trait objects (#897).
- Made note scripts public (#880).
- Implemented serialization for `TransactionWitness`, `ChainMmr`, `TransactionInputs` and `TransactionArgs` (#888).
- [BREAKING] Renamed the `TransactionProver` struct to `LocalTransactionProver` and added the `TransactionProver` trait (#865).
- Implemented `Display`, `TryFrom<&str>` and `FromStr` for `AccountStorageMode` (#861).
- Implemented offset based storage access (#843).
- [BREAKING] `AccountStorageType` enum was renamed to `AccountStorageMode` along with its variants (#854).
- [BREAKING] `AccountStub` structure was renamed to `AccountHeader` (#855).
- [BREAKING] Kernel procedures now have to be invoked using `dynexec` instruction (#803).
- Refactored `AccountStorage` from `Smt` to sequential hash (#846).
- [BREAKING] Refactored batch/block note trees (#834).
- Set all procedures storage offsets of faucet accounts to `1` (#875).
- Added `AccountStorageHeader` (#876).
- Implemented generation of transaction kernel procedure hashes in build.rs (#887).
- [BREAKING] `send_asset` procedure was removed from the basic wallet (#829).
- [BREAKING] Updated limits, introduced additional limits (#889).
- Introduced `AccountDelta` maximum size limit of 32 KiB (#889).
- [BREAKING] Moved `MAX_NUM_FOREIGN_ACCOUNTS` into `miden-objects` (#904).
- Implemented `storage_size`, updated storage bounds (#886).
- [BREAKING] Auto-generate `KERNEL_ERRORS` list from the transaction kernel's MASM files and rework error constant names (#906).
- Implement `Serializable` for `FungibleAsset` (#907).
- [BREAKING] Changed `TransactionProver` trait to be `maybe_async_trait` based on the `async` feature (#913).
- [BREAKING] Changed type of `EMPTY_STORAGE_MAP_ROOT` constant to `RpoDigst`, which references constant from `miden-crypto` (#916).
- Added `RemoteTransactionProver` struct to `miden-tx-prover` (#921).
- [BREAKING] Migrated to v0.11 version of Miden VM (#929).
- Added `total_cycles` and `trace_length` to the `TransactionMeasurements` (#953).
- Added ability to load libraries into `TransactionExecutor` and `LocalTransactionProver` (#954).

## 0.5.1 (2024-08-28) - `miden-objects` crate only

- Implemented `PrettyPrint` and `Display` for `NoteScript`.

## 0.5.0 (2024-08-27)

### Features

- [BREAKING] Increase of nonce does not require changes in account state any more (#796).
- Changed `AccountCode` procedures from merkle tree to sequential hash + added storage_offset support (#763).
- Implemented merging of account deltas (#797).
- Implemented `create_note` and `move_asset_into_note` basic wallet procedures (#808).
- Made `miden_lib::notes::build_swap_tag()` function public (#817).
- [BREAKING] Changed the `NoteFile::NoteDetails` type to struct and added a `after_block_num` field (#823).

### Changes

- Renamed "consumed" and "created" notes into "input" and "output" respectively (#791).
- [BREAKING] Renamed `NoteType::OffChain` into `NoteType::Private`.
- [BREAKING] Renamed public accessors of the `Block` struct to match the updated fields (#791).
- [BREAKING] Changed the `TransactionArgs` to use `AdviceInputs` (#793).
- Setters in `memory` module don't drop the setting `Word` anymore (#795).
- Added `CHANGELOG.md` warning message on CI (#799).
- Added high-level methods for `MockChain` and related structures (#807).
- [BREAKING] Renamed `NoteExecutionHint` to `NoteExecutionMode` and added new `NoteExecutionHint` to `NoteMetadata` (#812, #816).
- [BREAKING] Changed the interface of the `miden::tx::add_asset_to_note` (#808).
- [BREAKING] Refactored and simplified `NoteOrigin` and `NoteInclusionProof` structs (#810, #814).
- [BREAKING] Refactored account storage and vault deltas (#822).
- Added serialization and equality comparison for `TransactionScript` (#824).
- [BREAKING] Migrated to Miden VM v0.10 (#826).
- Added conversions for `NoteExecutionHint` (#827).
- [BREAKING] Removed `serde`-based serialization from `miden-object` structs (#838).

## 0.4.0 (2024-07-03)

### Features

- [BREAKING] Introduce `OutputNote::Partial` variant (#698).
- [BREAKING] Added support for input notes with delayed verification of inclusion proofs (#724, #732, #759, #770, #772).
- Added new `NoteFile` object to represent serialized notes (#721).
- Added transaction IDs to the `Block` struct (#734).
- Added ability for users to set the aux field when creating a note (#752).

### Enhancements

- Replaced `cargo-make` with just `make` for running tasks (#696).
- [BREAKING] Split `Account` struct constructor into `new()` and `from_parts()` (#699).
- Generalized `build_recipient_hash` procedure to build recipient hash for custom notes (#706).
- [BREAKING] Changed the encoding of inputs notes in the advice map for consumed notes (#707).
- Created additional `emit` events for kernel related `.masm` procedures (#708).
- Implemented `build_recipient_hash` procedure to build recipient hash for custom notes (#710).
- Removed the `mock` crate in favor of having mock code behind the `testing` flag in remaining crates (#711).
- [BREAKING] Created `auth` module for `TransactionAuthenticator` and other related objects (#714).
- Added validation for the output stack to make sure it was properly cleaned (#717).
- Made `DataStore` conditionally async using `winter-maybe-async` (#725).
- Changed note pointer from Memory `note_ptr` to `note_index` (#728).
- [BREAKING] Changed rng to mutable reference in note creation functions (#733).
- [BREAKING] Replaced `ToNullifier` trait with `ToInputNoteCommitments`, which includes the `note_id` for delayed note authentication (#732).
- Added `Option<NoteTag>`to `NoteFile` (#741).
- Fixed documentation and added `make doc` CI job (#746).
- Updated and improved [.pre-commit-config.yaml](.pre-commit-config.yaml) file (#748).
- Created `get_serial_number` procedure to get the serial num of the currently processed note (#760).
- [BREAKING] Added support for conversion from `Nullifier` to `InputNoteCommitment`, commitment header return reference (#774).
- Added `compute_inputs_hash` procedure for hash computation of the arbitrary number of note inputs (#750).

## 0.3.1 (2024-06-12)

- Replaced `cargo-make` with just `make` for running tasks (#696).
- Made `DataStore` conditionally async using `winter-maybe-async` (#725)
- Fixed `StorageMap`s implementation and included into apply_delta (#745)

## 0.3.0 (2024-05-14)

- Introduce the `miden-bench-tx` crate used for transactions benchmarking (#577).
- [BREAKING] Removed the transaction script root output from the transaction kernel (#608).
- [BREAKING] Refactored account update details, moved `Block` to `miden-objects` (#618, #621).
- [BREAKING] Made `TransactionExecutor` generic over `TransactionAuthenticator` (#628).
- [BREAKING] Changed type of `version` and `timestamp` fields to `u32`, moved `version` to the beginning of block header (#639).
- [BREAKING] Renamed `NoteEnvelope` into `NoteHeader` and introduced `NoteDetails` (#664).
- [BREAKING] Updated `create_swap_note()` procedure to return `NoteDetails` and defined SWAP note tag format (#665).
- Implemented `OutputNoteBuilder` (#669).
- [BREAKING] Added support for full details of private notes, renamed `OutputNote` variants and changed their meaning (#673).
- [BREAKING] Added `add_asset_to_note` procedure to the transaction kernel (#674).
- Made `TransactionArgs::add_expected_output_note()` more flexible (#681).
- [BREAKING] Enabled support for notes without assets and refactored `create_note` procedure in the transaction kernel (#686).

## 0.2.3 (2024-04-26) - `miden-tx` crate only

- Fixed handling of debug mode in `TransactionExecutor` (#627)

## 0.2.2 (2024-04-23) - `miden-tx` crate only

- Added `with_debug_mode()` methods to `TransactionCompiler` and `TransactionExecutor` (#562).

## 0.2.1 (2024-04-12)

- [BREAKING] Return a reference to `NoteMetadata` from output notes (#593).
- Add more type conversions for `NoteType` (#597).
- Fix note input padding for expected output notes (#598).

## 0.2.0 (2024-04-11)

- [BREAKING] Implement support for public accounts (#481, #485, #538).
- [BREAKING] Implement support for public notes (#515, #540, #572).
- Improved `ProvenTransaction` validation (#532).
- [BREAKING] Updated `no-std` setup (#533).
- Improved `ProvenTransaction` serialization (#543).
- Implemented note tree wrapper structs (#560).
- [BREAKING] Migrated to v0.9 version of Miden VM (#567).
- [BREAKING] Added account storage type parameter to `create_basic_wallet` and `create_basic_fungible_faucet` (miden-lib
  crate only) (#587).
- Removed serialization of source locations from account code (#590).

## 0.1.1 (2024-03-07) - `miden-objects` crate only

- Added `BlockHeader::mock()` method (#511)

## 0.1.0 (2024-03-05)

- Initial release.<|MERGE_RESOLUTION|>--- conflicted
+++ resolved
@@ -14,12 +14,9 @@
 - [BREAKING] Refactored config file for `miden-proving-service` to be based on environment variables (#1120).
 - Added block number as a public input to the transaction kernel. Updated prologue logic to validate the global input block number is consistent with the commitment block number (#1126).
 - Made NoteFile and AccountFile more consistent (#1133).
-<<<<<<< HEAD
-- Added serialization for `ProposedBatch`, `BatchId`, `BatchNoteTree` and `ProvenBatch` (#1140).
-=======
 - [BREAKING] Implement most block constraints in `ProposedBlock` (#1123).
 - [BREAKING] Added the `get_block_timestamp` procedure to the `miden` library (#1138).
->>>>>>> 66cf1bc8
+- Added serialization for `ProposedBatch`, `BatchId`, `BatchNoteTree` and `ProvenBatch` (#1140).
 
 ## 0.7.2 (2025-01-28) - `miden-objects` crate only
 
