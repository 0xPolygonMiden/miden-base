# Changelog

## 0.8.0 (TBD)

### Changes

- [BREAKING] Incremented minimum supported Rust version to 1.84.
- [BREAKING] Moved `generated` module from `miden-proving-service-client` crate to `tx_prover::generated` hierarchy (#1102).
- Added an endpoint to the `miden-proving-service` to update the workers (#1107).
- Renamed the protobuf file of the transaction prover to `tx_prover.proto` (#1110).
- [BREAKING] Renamed `AccountData` to `AccountFile` (#1116).
- Implement transaction batch prover in Rust (#1112).
- Added the `is_non_fungible_asset_issued` procedure to the `miden` library (#1125).
- [BREAKING] Refactored config file for `miden-proving-service` to be based on environment variables (#1120).
- Added block number as a public input to the transaction kernel. Updated prologue logic to validate the global input block number is consistent with the commitment block number (#1126).
- Made NoteFile and AccountFile more consistent (#1133).
- [BREAKING] Implement most block constraints in `ProposedBlock` (#1123, #1141).
- [BREAKING] Added the `get_block_timestamp` procedure to the `miden` library (#1138).
- Added serialization for `ProposedBatch`, `BatchId`, `BatchNoteTree` and `ProvenBatch` (#1140).
- Added `prefix` to `Nullifier` (#1153).
- [BREAKING] Implemented a `RemoteBatchProver`. `miden-proving-service` workers can prove batches (#1142).
- [BREAKING] Implement `LocalBlockProver` and rename `Block` to `ProvenBlock` (#1152, #1168).
- [BREAKING] Added native types to `AccountComponentTemplate` (#1124).
<<<<<<< HEAD
- Implement `AccountInterface` structure (#1171).
=======
- Implemented `RemoteBlockProver`. `miden-proving-service` workers can prove blocks (#1169).
- Use `Smt::with_entries` to error on duplicates in `StorageMap::with_entries` (#1167)
>>>>>>> b2af9388

## 0.7.2 (2025-01-28) - `miden-objects` crate only

### Changes

- Added serialization for `ExecutedTransaction` (#1113).

## 0.7.1 (2025-01-24) - `miden-objects` crate only

### Fixes

- Added missing doc comments (#1100).
- Fixed setting of supporting types when instantiating `AccountComponent` from templates (#1103).

## 0.7.0 (2025-01-22)

### Highlights

- [BREAKING] Extend `AccountId` to two `Felt`s and require block hash in derivation (#982).
- Introduced `AccountComponentTemplate` with TOML serialization and templating (#1015, #1027).
- Introduce `AccountIdBuilder` to simplify `AccountId` generation in tests (#1045).
- [BREAKING] Migrate to the element-addressable memory (#1084).

### Changes

- Implemented serialization for `AccountHeader` (#996).
- Updated Pingora crates to 0.4 and added polling time to the configuration file (#997).
- Added support for `miden-tx-prover` proxy to update workers on a running proxy (#989).
- Refactored `miden-tx-prover` proxy load balancing strategy (#976).
- [BREAKING] Implemented better error display when queues are full in the prover service (#967).
- [BREAKING] Removed `AccountBuilder::build_testing` and make `Account::initialize_from_components` private (#969).
- [BREAKING] Added error messages to errors and implement `core::error::Error` (#974).
- Implemented new `digest!` macro (#984).
- Added Format Guidebook to the `miden-lib` crate (#987).
- Added conversion from `Account` to `AccountDelta` for initial account state representation as delta (#983).
- [BREAKING] Added `miden::note::get_script_hash` procedure (#995).
- [BREAKING] Refactor error messages in `miden-lib` and `miden-tx` and use `thiserror` 2.0 (#1005, #1090).
- Added health check endpoints to the prover service (#1006).
- Removed workers list from the proxy configuration file (#1018).
- Added tracing to the `miden-tx-prover` CLI (#1014).
- Added metrics to the `miden-tx-prover` proxy (#1017).
- Implemented `to_hex` for `AccountIdPrefix` and `epoch_block_num` for `BlockHeader` (#1039).
- [BREAKING] Updated the names and values of the kernel procedure offsets and corresponding kernel procedures (#1037).
- Introduce `AccountIdError` and make account ID byte representations (`u128`, `[u8; 15]`) consistent (#1055).
- Refactor `AccountId` and `AccountIdPrefix` into version wrappers (#1058).
- Remove multi-threaded account seed generation due to single-threaded generation being faster (#1061).
- Made `AccountIdError` public (#1067).
- Made `BasicFungibleFaucet::MAX_DECIMALS` public (#1063).
- [BREAKING] Removed `miden-tx-prover` crate and created `miden-proving-service` and `miden-proving-service-client` (#1047).
- Removed deduplicate `masm` procedures across kernel and miden lib to a shared `util` module (#1070).
- [BREAKING] Added `BlockNumber` struct (#1043, #1080, #1082).
- [BREAKING] Removed `GENESIS_BLOCK` public constant (#1088).
- Add CI check for unused dependencies (#1075).
- Added storage placeholder types and support for templated map (#1074).
- [BREAKING] Move crates into `crates/` and rename plural modules to singular (#1091).

## 0.6.2 (2024-11-20)

- Avoid writing to the filesystem during docs.rs build (#970).

## 0.6.1 (2024-11-08)

### Features

- [BREAKING] Added CLI for the transaction prover services both the workers and the proxy (#955).

### Fixes

- Fixed `AccountId::new_with_type_and_mode()` (#958).
- Updated the ABI for the assembly procedures (#971).

## 0.6.0 (2024-11-05)

### Features

- Created a proving service that receives `TransactionWitness` and returns the proof using gRPC (#881).
- Implemented ability to invoke procedures against the foreign account (#882, #890, #896).
- Implemented kernel procedure to set transaction expiration block delta (#897).
- [BREAKING] Introduce a new way to build `Account`s from `AccountComponent`s (#941).
- [BREAKING] Introduce an `AccountBuilder` (#952).

### Changes

- [BREAKING] Changed `TransactionExecutor` and `TransactionHost` to use trait objects (#897).
- Made note scripts public (#880).
- Implemented serialization for `TransactionWitness`, `ChainMmr`, `TransactionInputs` and `TransactionArgs` (#888).
- [BREAKING] Renamed the `TransactionProver` struct to `LocalTransactionProver` and added the `TransactionProver` trait (#865).
- Implemented `Display`, `TryFrom<&str>` and `FromStr` for `AccountStorageMode` (#861).
- Implemented offset based storage access (#843).
- [BREAKING] `AccountStorageType` enum was renamed to `AccountStorageMode` along with its variants (#854).
- [BREAKING] `AccountStub` structure was renamed to `AccountHeader` (#855).
- [BREAKING] Kernel procedures now have to be invoked using `dynexec` instruction (#803).
- Refactored `AccountStorage` from `Smt` to sequential hash (#846).
- [BREAKING] Refactored batch/block note trees (#834).
- Set all procedures storage offsets of faucet accounts to `1` (#875).
- Added `AccountStorageHeader` (#876).
- Implemented generation of transaction kernel procedure hashes in build.rs (#887).
- [BREAKING] `send_asset` procedure was removed from the basic wallet (#829).
- [BREAKING] Updated limits, introduced additional limits (#889).
- Introduced `AccountDelta` maximum size limit of 32 KiB (#889).
- [BREAKING] Moved `MAX_NUM_FOREIGN_ACCOUNTS` into `miden-objects` (#904).
- Implemented `storage_size`, updated storage bounds (#886).
- [BREAKING] Auto-generate `KERNEL_ERRORS` list from the transaction kernel's MASM files and rework error constant names (#906).
- Implement `Serializable` for `FungibleAsset` (#907).
- [BREAKING] Changed `TransactionProver` trait to be `maybe_async_trait` based on the `async` feature (#913).
- [BREAKING] Changed type of `EMPTY_STORAGE_MAP_ROOT` constant to `RpoDigst`, which references constant from `miden-crypto` (#916).
- Added `RemoteTransactionProver` struct to `miden-tx-prover` (#921).
- [BREAKING] Migrated to v0.11 version of Miden VM (#929).
- Added `total_cycles` and `trace_length` to the `TransactionMeasurements` (#953).
- Added ability to load libraries into `TransactionExecutor` and `LocalTransactionProver` (#954).

## 0.5.1 (2024-08-28) - `miden-objects` crate only

- Implemented `PrettyPrint` and `Display` for `NoteScript`.

## 0.5.0 (2024-08-27)

### Features

- [BREAKING] Increase of nonce does not require changes in account state any more (#796).
- Changed `AccountCode` procedures from merkle tree to sequential hash + added storage_offset support (#763).
- Implemented merging of account deltas (#797).
- Implemented `create_note` and `move_asset_into_note` basic wallet procedures (#808).
- Made `miden_lib::notes::build_swap_tag()` function public (#817).
- [BREAKING] Changed the `NoteFile::NoteDetails` type to struct and added a `after_block_num` field (#823).

### Changes

- Renamed "consumed" and "created" notes into "input" and "output" respectively (#791).
- [BREAKING] Renamed `NoteType::OffChain` into `NoteType::Private`.
- [BREAKING] Renamed public accessors of the `Block` struct to match the updated fields (#791).
- [BREAKING] Changed the `TransactionArgs` to use `AdviceInputs` (#793).
- Setters in `memory` module don't drop the setting `Word` anymore (#795).
- Added `CHANGELOG.md` warning message on CI (#799).
- Added high-level methods for `MockChain` and related structures (#807).
- [BREAKING] Renamed `NoteExecutionHint` to `NoteExecutionMode` and added new `NoteExecutionHint` to `NoteMetadata` (#812, #816).
- [BREAKING] Changed the interface of the `miden::tx::add_asset_to_note` (#808).
- [BREAKING] Refactored and simplified `NoteOrigin` and `NoteInclusionProof` structs (#810, #814).
- [BREAKING] Refactored account storage and vault deltas (#822).
- Added serialization and equality comparison for `TransactionScript` (#824).
- [BREAKING] Migrated to Miden VM v0.10 (#826).
- Added conversions for `NoteExecutionHint` (#827).
- [BREAKING] Removed `serde`-based serialization from `miden-object` structs (#838).

## 0.4.0 (2024-07-03)

### Features

- [BREAKING] Introduce `OutputNote::Partial` variant (#698).
- [BREAKING] Added support for input notes with delayed verification of inclusion proofs (#724, #732, #759, #770, #772).
- Added new `NoteFile` object to represent serialized notes (#721).
- Added transaction IDs to the `Block` struct (#734).
- Added ability for users to set the aux field when creating a note (#752).

### Enhancements

- Replaced `cargo-make` with just `make` for running tasks (#696).
- [BREAKING] Split `Account` struct constructor into `new()` and `from_parts()` (#699).
- Generalized `build_recipient_hash` procedure to build recipient hash for custom notes (#706).
- [BREAKING] Changed the encoding of inputs notes in the advice map for consumed notes (#707).
- Created additional `emit` events for kernel related `.masm` procedures (#708).
- Implemented `build_recipient_hash` procedure to build recipient hash for custom notes (#710).
- Removed the `mock` crate in favor of having mock code behind the `testing` flag in remaining crates (#711).
- [BREAKING] Created `auth` module for `TransactionAuthenticator` and other related objects (#714).
- Added validation for the output stack to make sure it was properly cleaned (#717).
- Made `DataStore` conditionally async using `winter-maybe-async` (#725).
- Changed note pointer from Memory `note_ptr` to `note_index` (#728).
- [BREAKING] Changed rng to mutable reference in note creation functions (#733).
- [BREAKING] Replaced `ToNullifier` trait with `ToInputNoteCommitments`, which includes the `note_id` for delayed note authentication (#732).
- Added `Option<NoteTag>`to `NoteFile` (#741).
- Fixed documentation and added `make doc` CI job (#746).
- Updated and improved [.pre-commit-config.yaml](.pre-commit-config.yaml) file (#748).
- Created `get_serial_number` procedure to get the serial num of the currently processed note (#760).
- [BREAKING] Added support for conversion from `Nullifier` to `InputNoteCommitment`, commitment header return reference (#774).
- Added `compute_inputs_hash` procedure for hash computation of the arbitrary number of note inputs (#750).

## 0.3.1 (2024-06-12)

- Replaced `cargo-make` with just `make` for running tasks (#696).
- Made `DataStore` conditionally async using `winter-maybe-async` (#725)
- Fixed `StorageMap`s implementation and included into apply_delta (#745)

## 0.3.0 (2024-05-14)

- Introduce the `miden-bench-tx` crate used for transactions benchmarking (#577).
- [BREAKING] Removed the transaction script root output from the transaction kernel (#608).
- [BREAKING] Refactored account update details, moved `Block` to `miden-objects` (#618, #621).
- [BREAKING] Made `TransactionExecutor` generic over `TransactionAuthenticator` (#628).
- [BREAKING] Changed type of `version` and `timestamp` fields to `u32`, moved `version` to the beginning of block header (#639).
- [BREAKING] Renamed `NoteEnvelope` into `NoteHeader` and introduced `NoteDetails` (#664).
- [BREAKING] Updated `create_swap_note()` procedure to return `NoteDetails` and defined SWAP note tag format (#665).
- Implemented `OutputNoteBuilder` (#669).
- [BREAKING] Added support for full details of private notes, renamed `OutputNote` variants and changed their meaning (#673).
- [BREAKING] Added `add_asset_to_note` procedure to the transaction kernel (#674).
- Made `TransactionArgs::add_expected_output_note()` more flexible (#681).
- [BREAKING] Enabled support for notes without assets and refactored `create_note` procedure in the transaction kernel (#686).

## 0.2.3 (2024-04-26) - `miden-tx` crate only

- Fixed handling of debug mode in `TransactionExecutor` (#627)

## 0.2.2 (2024-04-23) - `miden-tx` crate only

- Added `with_debug_mode()` methods to `TransactionCompiler` and `TransactionExecutor` (#562).

## 0.2.1 (2024-04-12)

- [BREAKING] Return a reference to `NoteMetadata` from output notes (#593).
- Add more type conversions for `NoteType` (#597).
- Fix note input padding for expected output notes (#598).

## 0.2.0 (2024-04-11)

- [BREAKING] Implement support for public accounts (#481, #485, #538).
- [BREAKING] Implement support for public notes (#515, #540, #572).
- Improved `ProvenTransaction` validation (#532).
- [BREAKING] Updated `no-std` setup (#533).
- Improved `ProvenTransaction` serialization (#543).
- Implemented note tree wrapper structs (#560).
- [BREAKING] Migrated to v0.9 version of Miden VM (#567).
- [BREAKING] Added account storage type parameter to `create_basic_wallet` and `create_basic_fungible_faucet` (miden-lib
  crate only) (#587).
- Removed serialization of source locations from account code (#590).

## 0.1.1 (2024-03-07) - `miden-objects` crate only

- Added `BlockHeader::mock()` method (#511)

## 0.1.0 (2024-03-05)

- Initial release.<|MERGE_RESOLUTION|>--- conflicted
+++ resolved
@@ -21,12 +21,9 @@
 - [BREAKING] Implemented a `RemoteBatchProver`. `miden-proving-service` workers can prove batches (#1142).
 - [BREAKING] Implement `LocalBlockProver` and rename `Block` to `ProvenBlock` (#1152, #1168).
 - [BREAKING] Added native types to `AccountComponentTemplate` (#1124).
-<<<<<<< HEAD
 - Implement `AccountInterface` structure (#1171).
-=======
 - Implemented `RemoteBlockProver`. `miden-proving-service` workers can prove blocks (#1169).
 - Use `Smt::with_entries` to error on duplicates in `StorageMap::with_entries` (#1167)
->>>>>>> b2af9388
 
 ## 0.7.2 (2025-01-28) - `miden-objects` crate only
 
