--- conflicted
+++ resolved
@@ -2,15 +2,13 @@
 
 ## 0.9.0 (TBD)
 
-<<<<<<< HEAD
 - [BREAKING] Hash keys in storage maps before insertion into the SMT (#1250).
-=======
+
 ## 0.8.1 (2025-03-26)
 
 ### Changes
 
 - [BREAKING] Changed `TransactionArgs` API to accept `AsRef<NoteRecipient>` for extending the advice map in relation to output notes (#1251).
->>>>>>> 35e84b60
 
 ## 0.8.0 (2025-03-21)
 
