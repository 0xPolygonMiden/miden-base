--- conflicted
+++ resolved
@@ -31,16 +31,13 @@
 - [BREAKING] Enable timestamp customization on `MockChain::seal_block` (#1208).
 - [BREAKING] Renamed constants and comments: `OnChain` -> `Public` and `OffChain` -> `Private` (#1218).
 - [BREAKING] Replace "hash" with "commitment" in `BlockHeader::{prev_hash, chain_root, kernel_root, tx_hash, proof_hash, sub_hash, hash}` (#1209, #1221, #1226).
-<<<<<<< HEAD
 - Enabled nested FPI calls (#1227).
-=======
 - [BREAKING] Incremented minimum supported Rust version to 1.85.
 - [BREAKING] Change advice for Falcon signature verification (#1183).
 - Added `info` log level by default in the proving service (#1200).
 - Made Prometheus metrics optional in the proving service proxy via the `enable_metrics` configuration option (#1200).
 - Improved logging in the proving service proxy for better diagnostics (#1200).
 - Fixed issues with the proving service proxy's signal handling and port binding (#1200).
->>>>>>> deca5b0c
 
 ## 0.7.2 (2025-01-28) - `miden-objects` crate only
 
