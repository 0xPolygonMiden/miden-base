--- conflicted
+++ resolved
@@ -1,14 +1,12 @@
 # Changelog
 
-<<<<<<< HEAD
 ## 0.6.0 (TBD)
 
 - Implemented offset based storage access (#843)
-=======
+
 ## 0.5.1 (2024-08-28) - `miden-objects` crate only
 
 - Implemented `PrettyPrint` and `Display` for `NoteScript`.
->>>>>>> 159d55a1
 
 ## 0.5.0 (2024-08-27)
 
