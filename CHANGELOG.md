--- conflicted
+++ resolved
@@ -10,11 +10,8 @@
 - [BREAKING] Replaced the `ProvenBatch::new_unchecked` with the `ProvenBatch::new` method to initialize the struct with validations (#1260).
 - Added pretty print for `AccountCode` (#1273).
 - [BREAKING] Add `NetworkAccount` configuration (#1275).
-<<<<<<< HEAD
+- Added support for environment variables to set up the `miden-proving-service` worker (#1281).
 - Added field identifier structs for component metadata (#1292).
-=======
-- Added support for environment variables to set up the `miden-proving-service` worker (#1281).
->>>>>>> 5ac782f0
 
 ## 0.8.2 (2025-04-18) - `miden-proving-service` crate only
 
