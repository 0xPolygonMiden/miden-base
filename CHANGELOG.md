# Changelog

## 0.6.0 (TBD)

<<<<<<< HEAD
- Made note scripts public (#880).
=======
- Implemented serialization for `TransactionWitness`, `ChainMmr`, `TransactionInputs` and `TransactionArgs` (#888).
>>>>>>> 15a37740
- [BREAKING] Renamed the `TransactionProver` struct to `LocalTransactionProver` and added the `TransactionProver` trait (#865).
- Implemented `Display`, `TryFrom<&str>` and `FromStr` for `AccountStorageMode` (#861).
- Implemented offset based storage access (#843).
- [BREAKING] `AccountStorageType` enum was renamed to `AccountStorageMode` along with its variants (#854).
- [BREAKING] `AccountStub` structure was renamed to `AccountHeader` (#855).
- [BREAKING] Kernel procedures now have to be invoked using `dynexec` instruction (#803).
- Refactored `AccountStorage` from `Smt` to `sequential hash` (#846).
- [BREAKING] Refactored batch/block note trees (#834).
- Set all procedures storage offsets of faucet accounts to `1` (#875).
- Added `AccountStorageHeader` (#876).

## 0.5.1 (2024-08-28) - `miden-objects` crate only

- Implemented `PrettyPrint` and `Display` for `NoteScript`.

## 0.5.0 (2024-08-27)

### Features

- [BREAKING] Increase of nonce does not require changes in account state any more (#796).
- Changed `AccountCode` procedures from merkle tree to sequential hash + added storage_offset support (#763).
- Implemented merging of account deltas (#797).
- Implemented `create_note` and `move_asset_into_note` basic wallet procedures (#808).
- Made `miden_lib::notes::build_swap_tag()` function public (#817).
- [BREAKING] Changed the `NoteFile::NoteDetails` type to struct and added a `after_block_num` field (#823).

### Changes

- Renamed "consumed" and "created" notes into "input" and "output" respectively (#791).
- [BREAKING] Renamed `NoteType::OffChain` into `NoteType::Private`.
- [BREAKING] Renamed public accessors of the `Block` struct to match the updated fields (#791).
- [BREAKING] Changed the `TransactionArgs` to use `AdviceInputs` (#793).
- Setters in `memory` module don't drop the setting `Word` anymore (#795).
- Added `CHANGELOG.md` warning message on CI (#799).
- Added high-level methods for `MockChain` and related structures (#807).
- [BREAKING] Renamed `NoteExecutionHint` to `NoteExecutionMode` and added new `NoteExecutionHint` to `NoteMetadata` (#812, #816).
- [BREAKING] Changed the interface of the `miden::tx::add_asset_to_note` (#808).
- [BREAKING] Refactored and simplified `NoteOrigin` and `NoteInclusionProof` structs (#810, #814).
- [BREAKING] Refactored account storage and vault deltas (#822).
- Added serialization and equality comparison for `TransactionScript` (#824).
- [BREAKING] Migrated to Miden VM v0.10 (#826).
- Added conversions for `NoteExecutionHint` (#827).
- [BREAKING] Removed `serde`-based serialization from `miden-object` structs (#838).

## 0.4.0 (2024-07-03)

### Features

- [BREAKING] Introduce `OutputNote::Partial` variant (#698).
- [BREAKING] Added support for input notes with delayed verification of inclusion proofs (#724, #732, #759, #770, #772).
- Added new `NoteFile` object to represent serialized notes (#721).
- Added transaction IDs to the `Block` struct (#734).
- Added ability for users to set the aux field when creating a note (#752).

### Enhancements

- Replaced `cargo-make` with just `make` for running tasks (#696).
- [BREAKING] Split `Account` struct constructor into `new()` and `from_parts()` (#699).
- Generalized `build_recipient_hash` procedure to build recipient hash for custom notes (#706).
- [BREAKING] Changed the encoding of inputs notes in the advice map for consumed notes (#707).
- Created additional `emit` events for kernel related `.masm` procedures (#708).
- Implemented `build_recipient_hash` procedure to build recipient hash for custom notes (#710).
- Removed the `mock` crate in favor of having mock code behind the `testing` flag in remaining crates (#711).
- [BREAKING] Created `auth` module for `TransactionAuthenticator` and other related objects (#714).
- Added validation for the output stack to make sure it was properly cleaned (#717).
- Made `DataStore` conditionally async using `winter-maybe-async` (#725).
- Changed note pointer from Memory `note_ptr` to `note_index` (#728).
- [BREAKING] Changed rng to mutable reference in note creation functions (#733).
- [BREAKING] Replaced `ToNullifier` trait with `ToInputNoteCommitments`, which includes the `note_id` for delayed note authentication (#732).
- Added `Option<NoteTag>`to `NoteFile` (#741).
- Fixed documentation and added `make doc` CI job (#746).
- Updated and improved [.pre-commit-config.yaml](.pre-commit-config.yaml) file (#748).
- Created `get_serial_number` procedure to get the serial num of the currently processed note (#760).
- [BREAKING] Added support for conversion from `Nullifier` to `InputNoteCommitment`, commitment header return reference (#774).
- Added `compute_inputs_hash` procedure for hash computation of the arbitrary number of note inputs (#750).

## 0.3.1 (2024-06-12)

- Replaced `cargo-make` with just `make` for running tasks (#696).
- Made `DataStore` conditionally async using `winter-maybe-async` (#725)
- Fixed `StorageMap`s implementation and included into apply_delta (#745)

## 0.3.0 (2024-05-14)

- Introduce the `miden-bench-tx` crate used for transactions benchmarking (#577).
- [BREAKING] Removed the transaction script root output from the transaction kernel (#608).
- [BREAKING] Refactored account update details, moved `Block` to `miden-objects` (#618, #621).
- [BREAKING] Made `TransactionExecutor` generic over `TransactionAuthenticator` (#628).
- [BREAKING] Changed type of `version` and `timestamp` fields to `u32`, moved `version` to the beginning of block header (#639).
- [BREAKING] Renamed `NoteEnvelope` into `NoteHeader` and introduced `NoteDetails` (#664).
- [BREAKING] Updated `create_swap_note()` procedure to return `NoteDetails` and defined SWAP note tag format (#665).
- Implemented `OutputNoteBuilder` (#669).
- [BREAKING] Added support for full details of private notes, renamed `OutputNote` variants and changed their meaning (#673).
- [BREAKING] Added `add_asset_to_note` procedure to the transaction kernel (#674).
- Made `TransactionArgs::add_expected_output_note()` more flexible (#681).
- [BREAKING] Enabled support for notes without assets and refactored `create_note` procedure in the transaction kernel (#686).

## 0.2.3 (2024-04-26) - `miden-tx` crate only

- Fixed handling of debug mode in `TransactionExecutor` (#627)

## 0.2.2 (2024-04-23) - `miden-tx` crate only

- Added `with_debug_mode()` methods to `TransactionCompiler` and `TransactionExecutor` (#562).

## 0.2.1 (2024-04-12)

- [BREAKING] Return a reference to `NoteMetadata` from output notes (#593).
- Add more type conversions for `NoteType` (#597).
- Fix note input padding for expected output notes (#598).

## 0.2.0 (2024-04-11)

- [BREAKING] Implement support for public accounts (#481, #485, #538).
- [BREAKING] Implement support for public notes (#515, #540, #572).
- Improved `ProvenTransaction` validation (#532).
- [BREAKING] Updated `no-std` setup (#533).
- Improved `ProvenTransaction` serialization (#543).
- Implemented note tree wrapper structs (#560).
- [BREAKING] Migrated to v0.9 version of Miden VM (#567).
- [BREAKING] Added account storage type parameter to `create_basic_wallet` and `create_basic_fungible_faucet` (miden-lib
  crate only) (#587).
- Removed serialization of source locations from account code (#590).

## 0.1.1 (2024-03-07) - `miden-objects` crate only

- Added `BlockHeader::mock()` method (#511)

## 0.1.0 (2024-03-05)

- Initial release.<|MERGE_RESOLUTION|>--- conflicted
+++ resolved
@@ -2,11 +2,8 @@
 
 ## 0.6.0 (TBD)
 
-<<<<<<< HEAD
 - Made note scripts public (#880).
-=======
 - Implemented serialization for `TransactionWitness`, `ChainMmr`, `TransactionInputs` and `TransactionArgs` (#888).
->>>>>>> 15a37740
 - [BREAKING] Renamed the `TransactionProver` struct to `LocalTransactionProver` and added the `TransactionProver` trait (#865).
 - Implemented `Display`, `TryFrom<&str>` and `FromStr` for `AccountStorageMode` (#861).
 - Implemented offset based storage access (#843).
