# Changelog

## 0.5.0 (TBD)

- Renamed "consumed" and "created" notes into "input" and "output" respectively (#791).
- [BREAKING] Renamed `NoteType::OffChain` into `NoteType::Private`.
- [BREAKING] Renamed public accessors of the `Block` struct to match the updated fields (#791).
- [BREAKING] Changed the `TransactionArgs` to use `AdviceInputs` (#793).
- Setters in `memory` module don't drop the setting `Word` anymore (#795).
- [BREAKING] Increase of nonce does not require changes in account state any more (#796).
- Added `CHANGELOG.md` warning message on CI (#799).
- Account deltas can now be merged (#797).
<<<<<<< HEAD
- Refactored and simplified `NoteOrigin` and `NoteInclusionProof` structs (#810).
=======
- Changed `AccountCode` procedures from merkle tree to sequential hash + added storage_offset support (#763).
>>>>>>> b2b66211

## 0.4.0 (2024-07-03)

### Features

- [BREAKING] Introduce `OutputNote::Partial` variant (#698).
- [BREAKING] Added support for input notes with delayed verification of inclusion proofs (#724, #732, #759, #770, #772).
- Added new `NoteFile` object to represent serialized notes (#721).
- Added transaction IDs to the `Block` struct (#734).
- Added ability for users to set the aux field when creating a note (#752).

### Enhancements

- Replaced `cargo-make` with just `make` for running tasks (#696).
- [BREAKING] Split `Account` struct constructor into `new()` and `from_parts()` (#699).
- Generalized `build_recipient_hash` procedure to build recipient hash for custom notes (#706).
- [BREAKING] Changed the encoding of inputs notes in the advice map for consumed notes (#707).
- Created additional `emit` events for kernel related `.masm` procedures (#708).
- Implemented `build_recipient_hash` procedure to build recipient hash for custom notes (#710).
- Removed the `mock` crate in favor of having mock code behind the `testing` flag in remaining crates (#711).
- [BREAKING] Created `auth` module for `TransactionAuthenticator` and other related objects (#714).
- Added validation for the output stack to make sure it was properly cleaned (#717).
- Made `DataStore` conditionally async using `winter-maybe-async` (#725).
- Changed note pointer from Memory `note_ptr` to `note_index` (#728).
- [BREAKING] Changed rng to mutable reference in note creation functions (#733).
- [BREAKING] Replaced `ToNullifier` trait with `ToInputNoteCommitments`, which includes the `note_id` for delayed note authentication (#732).
- Added `Option<NoteTag>`to `NoteFile` (#741).
- Fixed documentation and added `make doc` CI job (#746).
- Updated and improved [.pre-commit-config.yaml](.pre-commit-config.yaml) file (#748).
- Created `get_serial_number` procedure to get the serial num of the currently processed note (#760).
- [BREAKING] Added support for conversion from `Nullifier` to `InputNoteCommitment`, commitment header return reference (#774).
- Added `compute_inputs_hash` procedure for hash computation of the arbitrary number of note inputs (#750).

## 0.3.1 (2024-06-12)

- Replaced `cargo-make` with just `make` for running tasks (#696).
- Made `DataStore` conditionally async using `winter-maybe-async` (#725)
- Fixed `StorageMap`s implementation and included into apply_delta (#745)

## 0.3.0 (2024-05-14)

- Introduce the `miden-bench-tx` crate used for transactions benchmarking (#577).
- [BREAKING] Removed the transaction script root output from the transaction kernel (#608).
- [BREAKING] Refactored account update details, moved `Block` to `miden-objects` (#618, #621).
- [BREAKING] Made `TransactionExecutor` generic over `TransactionAuthenticator` (#628).
- [BREAKING] Changed type of `version` and `timestamp` fields to `u32`, moved `version` to the beginning of block header (#639).
- [BREAKING] Renamed `NoteEnvelope` into `NoteHeader` and introduced `NoteDetails` (#664).
- [BREAKING] Updated `create_swap_note()` procedure to return `NoteDetails` and defined SWAP note tag format (#665).
- Implemented `OutputNoteBuilder` (#669).
- [BREAKING] Added support for full details of private notes, renamed `OutputNote` variants and changed their meaning (#673).
- [BREAKING] Added `add_asset_to_note` procedure to the transaction kernel (#674).
- Made `TransactionArgs::add_expected_output_note()` more flexible (#681).
- [BREAKING] Enabled support for notes without assets and refactored `create_note` procedure in the transaction kernel (#686).

## 0.2.3 (2024-04-26) - `miden-tx` crate only

- Fixed handling of debug mode in `TransactionExecutor` (#627)

## 0.2.2 (2024-04-23) - `miden-tx` crate only

- Added `with_debug_mode()` methods to `TransactionCompiler` and `TransactionExecutor` (#562).

## 0.2.1 (2024-04-12)

- [BREAKING] Return a reference to `NoteMetadata` from output notes (#593).
- Add more type conversions for `NoteType` (#597).
- Fix note input padding for expected output notes (#598).

## 0.2.0 (2024-04-11)

- [BREAKING] Implement support for public accounts (#481, #485, #538).
- [BREAKING] Implement support for public notes (#515, #540, #572).
- Improved `ProvenTransaction` validation (#532).
- [BREAKING] Updated `no-std` setup (#533).
- Improved `ProvenTransaction` serialization (#543).
- Implemented note tree wrapper structs (#560).
- [BREAKING] Migrated to v0.9 version of Miden VM (#567).
- [BREAKING] Added account storage type parameter to `create_basic_wallet` and `create_basic_fungible_faucet` (miden-lib
  crate only) (#587).
- Removed serialization of source locations from account code (#590).

## 0.1.1 (2024-03-07) - `miden-objects` crate only

- Added `BlockHeader::mock()` method (#511)

## 0.1.0 (2024-03-05)

- Initial release.<|MERGE_RESOLUTION|>--- conflicted
+++ resolved
@@ -10,11 +10,8 @@
 - [BREAKING] Increase of nonce does not require changes in account state any more (#796).
 - Added `CHANGELOG.md` warning message on CI (#799).
 - Account deltas can now be merged (#797).
-<<<<<<< HEAD
+- Changed `AccountCode` procedures from merkle tree to sequential hash + added storage_offset support (#763).
 - Refactored and simplified `NoteOrigin` and `NoteInclusionProof` structs (#810).
-=======
-- Changed `AccountCode` procedures from merkle tree to sequential hash + added storage_offset support (#763).
->>>>>>> b2b66211
 
 ## 0.4.0 (2024-07-03)
 
