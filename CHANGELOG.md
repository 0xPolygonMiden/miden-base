# Changelog

## 0.4.0 (TBD)

### Enhancements

<<<<<<< HEAD
* Removed the `mock` crate in favor of having mock code behind the `testing` flag on the remaining crates (#711).
=======
* Add new `NoteFile` object to represent serialized notes (#721).
>>>>>>> 04b8c09f
* [BREAKING] Create `auth` module for `TransactionAuthenticator` and other related objects (#714).
* Implemented `build_recipient_hash` to build recipient hash for custom notes (#710).
* Replaced `cargo-make` with just `make` for running tasks (#696).
* [BREAKING] Introduce `OutputNote::Partial` variant (#698).
* [BREAKING] Split `Account` struct constructor into `new()` and `from_parts()` (#699).
* [BREAKING] Changed the encoding of inputs notes in the advice map for consumed notes. Now the data
  is prefixed by its length, and the input and output notes encoding match (#707).
* Added validation for the output stack to make sure it was properly cleaned (#717).

## 0.3.0 (2024-05-14)

* Introduce the `miden-bench-tx` crate used for transactions benchmarking (#577).
* [BREAKING] Removed the transaction script root output from the transaction kernel (#608).
* [BREAKING] Refactored account update details, moved `Block` to `miden-objects` (#618, #621).
* [BREAKING] Made `TransactionExecutor` generic over `TransactionAuthenticator` (#628).
* [BREAKING] Changed type of `version` and `timestamp` fields to `u32`, moved `version` to the beginning of block header (#639).
* [BREAKING] Renamed `NoteEnvelope` into `NoteHeader` and introduced `NoteDetails` (#664).
* [BREAKING] Updated `create_swap_note()` procedure to return `NoteDetails` and defined SWAP note tag format (#665).
* Implemented `OutputNoteBuilder` (#669).
* [BREAKING] Added support for full details of private notes, renamed `OutputNote` variants and changed their meaning (#673).
* [BREAKING] Added `add_asset_to_note` procedure to the transaction kernel (#674).
* Made `TransactionArgs::add_expected_output_note()` more flexible (#681).
* [BREAKING] Enabled support for notes without assets and refactored `create_note` procedure in the transaction kernel (#686).

## 0.2.3 (2024-04-26) - `miden-tx` crate only

* Fixed handling of debug mode in `TransactionExecutor` (#627)

## 0.2.2 (2024-04-23) - `miden-tx` crate only

* Added `with_debug_mode()` methods to `TransactionCompiler` and `TransactionExecutor` (#562).

## 0.2.1 (2024-04-12)

* [BREAKING] Return a reference to `NoteMetadata` from output notes (#593).
* Add more type conversions for `NoteType` (#597).
* Fix note input padding for expected output notes (#598).

## 0.2.0 (2024-04-11)

* [BREAKING] Implement support for public accounts (#481, #485, #538).
* [BREAKING] Implement support for public notes (#515, #540, #572).
* Improved `ProvenTransaction` validation (#532).
* [BREAKING] Updated `no-std` setup (#533).
* Improved `ProvenTransaction` serialization (#543).
* Implemented note tree wrapper structs (#560).
* [BREAKING] Migrated to v0.9 version of Miden VM (#567).
* [BREAKING] Added account storage type parameter to `create_basic_wallet` and `create_basic_fungible_faucet` (miden-lib
  crate only) (#587).
* Removed serialization of source locations from account code (#590).

## 0.1.1 (2024-03-07) - `miden-objects` crate only

* Added `BlockHeader::mock()` method (#511)

## 0.1.0 (2024-03-05)

* Initial release.<|MERGE_RESOLUTION|>--- conflicted
+++ resolved
@@ -4,11 +4,8 @@
 
 ### Enhancements
 
-<<<<<<< HEAD
-* Removed the `mock` crate in favor of having mock code behind the `testing` flag on the remaining crates (#711).
-=======
 * Add new `NoteFile` object to represent serialized notes (#721).
->>>>>>> 04b8c09f
+* Removed the `mock` crate in favor of having mock code behind the `testing` flag in remaining crates (#711).
 * [BREAKING] Create `auth` module for `TransactionAuthenticator` and other related objects (#714).
 * Implemented `build_recipient_hash` to build recipient hash for custom notes (#710).
 * Replaced `cargo-make` with just `make` for running tasks (#696).
