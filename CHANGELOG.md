--- conflicted
+++ resolved
@@ -9,11 +9,8 @@
 - Added an endpoint to the `miden-proving-service` to update the workers (#1107).
 - Renamed the protobuf file of the transaction prover to `tx_prover.proto` (#1110).
 - [BREAKING] Renamed `AccountData` to `AccountFile` (#1116).
-<<<<<<< HEAD
+- Implement transaction batch prover in Rust (#1112).
 - Added environment variables to the `miden-proving-service` (#1120).
-=======
-- Implement transaction batch prover in Rust (#1112).
->>>>>>> e82dee03
 
 ## 0.7.2 (2025-01-28) - `miden-objects` crate only
 
