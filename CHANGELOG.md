# Changelog

## 0.9.0 (TBD)

- [BREAKING] Refactored how foreign account inputs are passed to `TransactionExecutor`, and upgraded Rust version to 1.86 (#1229).
- [BREAKING] Add `TransactionHeader` and include it in batches and blocks (#1247).
- [BREAKING] Hash keys in storage maps before insertion into the SMT (#1250).
- Add `AccountTree` and `PartialAccountTree` wrappers and enforce ID prefix uniqueness (#1254, #1301).
- Added getter for proof security level in `ProvenBatch` and `ProvenBlock` (#1259).
- [BREAKING] Replaced the `ProvenBatch::new_unchecked` with the `ProvenBatch::new` method to initialize the struct with validations (#1260).
- Added pretty print for `AccountCode` (#1273).
- [BREAKING] Add `NetworkAccount` configuration (#1275).
- Added support for environment variables to set up the `miden-proving-service` worker (#1281).
- Added field identifier structs for component metadata (#1292).
- Move `NullifierTree` and `BlockChain` from node to base (#1304).
- Rename `ChainMmr` to `PartialBlockchain` (#1305).
- Add safe `PartialBlockchain` constructor (#1308).
- Fix error when creating accounts with empty storage (#1307).
- [BREAKING] Move `MockChain` and `TransactionContext` to new `miden-testing` crate (#1309).
- [BREAKING] Add support for private notes in `MockChain` (#1310).
<<<<<<< HEAD
- [BREAKING] Move the number of note inputs to the separate memory address (#1327).
=======
- [BREAKING] Refactor `MockChain` to use batch and block provers (#1315).
>>>>>>> 172ad4aa

## 0.8.2 (2025-04-18) - `miden-proving-service` crate only

### Changes

- Added a retry strategy for worker's health check (#1255).
- Added a status endpoint for the `miden-proving-service` worker and proxy (#1255).

## 0.8.1 (2025-03-26) - `miden-objects` and `miden-tx` crates only.

### Changes

- [BREAKING] Changed `TransactionArgs` API to accept `AsRef<NoteRecipient>` for extending the advice map in relation to output notes (#1251).

## 0.8.0 (2025-03-21)

### Features

- Added an endpoint to the `miden-proving-service` to update the workers (#1107).
- [BREAKING] Added the `get_block_timestamp` procedure to the `miden` library (#1138).
- Implemented `AccountInterface` structure (#1171).
- Implement user-facing bech32 encoding for `AccountId`s (#1185).
- Implemented `execute_tx_view_script` procedure for the `TransactionExecutor` (#1197).
- Enabled nested FPI calls (#1227).
- Implement `check_notes_consumability` procedure for the `TransactionExecutor` (#1269).

### Changes

- [BREAKING] Moved `generated` module from `miden-proving-service-client` crate to `tx_prover::generated` hierarchy (#1102).
- Renamed the protobuf file of the transaction prover to `tx_prover.proto` (#1110).
- [BREAKING] Renamed `AccountData` to `AccountFile` (#1116).
- Implement transaction batch prover in Rust (#1112).
- Added the `is_non_fungible_asset_issued` procedure to the `miden` library (#1125).
- [BREAKING] Refactored config file for `miden-proving-service` to be based on environment variables (#1120).
- Added block number as a public input to the transaction kernel. Updated prologue logic to validate the global input block number is consistent with the commitment block number (#1126).
- Made NoteFile and AccountFile more consistent (#1133).
- [BREAKING] Implement most block constraints in `ProposedBlock` (#1123, #1141).
- Added serialization for `ProposedBatch`, `BatchId`, `BatchNoteTree` and `ProvenBatch` (#1140).
- Added `prefix` to `Nullifier` (#1153).
- [BREAKING] Implemented a `RemoteBatchProver`. `miden-proving-service` workers can prove batches (#1142).
- [BREAKING] Implement `LocalBlockProver` and rename `Block` to `ProvenBlock` (#1152, #1168, #1172).
- [BREAKING] Added native types to `AccountComponentTemplate` (#1124).
- Implemented `RemoteBlockProver`. `miden-proving-service` workers can prove blocks (#1169).
- Used `Smt::with_entries` to error on duplicates in `StorageMap::with_entries` (#1167).
- [BREAKING] Added `InitStorageData::from_toml()`, improved storage entry validations in `AccountComponentMetadata` (#1170).
- [BREAKING] Rework miden-lib error codes into categories (#1196).
- [BREAKING] Moved the `TransactionScriptBuilder` from `miden-client` to `miden-base` (#1206).
- [BREAKING] Enable timestamp customization on `MockChain::seal_block` (#1208).
- [BREAKING] Renamed constants and comments: `OnChain` -> `Public` and `OffChain` -> `Private` (#1218).
- [BREAKING] Replace "hash" with "commitment" in `BlockHeader::{prev_hash, chain_root, kernel_root, tx_hash, proof_hash, sub_hash, hash}` (#1209, #1221, #1226).
- [BREAKING] Incremented minimum supported Rust version to 1.85.
- [BREAKING] Change advice for Falcon signature verification (#1183).
- Added `info` log level by default in the proving service (#1200).
- Made Prometheus metrics optional in the proving service proxy via the `enable_metrics` configuration option (#1200).
- Improved logging in the proving service proxy for better diagnostics (#1200).
- Fixed issues with the proving service proxy's signal handling and port binding (#1200).
- [BREAKING] Simplified worker update configuration by using a single URL parameter instead of separate host and port (#1249).

## 0.7.2 (2025-01-28) - `miden-objects` crate only

### Changes

- Added serialization for `ExecutedTransaction` (#1113).

## 0.7.1 (2025-01-24) - `miden-objects` crate only

### Fixes

- Added missing doc comments (#1100).
- Fixed setting of supporting types when instantiating `AccountComponent` from templates (#1103).

## 0.7.0 (2025-01-22)

### Highlights

- [BREAKING] Extend `AccountId` to two `Felt`s and require block hash in derivation (#982).
- Introduced `AccountComponentTemplate` with TOML serialization and templating (#1015, #1027).
- Introduce `AccountIdBuilder` to simplify `AccountId` generation in tests (#1045).
- [BREAKING] Migrate to the element-addressable memory (#1084).

### Changes

- Implemented serialization for `AccountHeader` (#996).
- Updated Pingora crates to 0.4 and added polling time to the configuration file (#997).
- Added support for `miden-tx-prover` proxy to update workers on a running proxy (#989).
- Refactored `miden-tx-prover` proxy load balancing strategy (#976).
- [BREAKING] Implemented better error display when queues are full in the prover service (#967).
- [BREAKING] Removed `AccountBuilder::build_testing` and make `Account::initialize_from_components` private (#969).
- [BREAKING] Added error messages to errors and implement `core::error::Error` (#974).
- Implemented new `digest!` macro (#984).
- Added Format Guidebook to the `miden-lib` crate (#987).
- Added conversion from `Account` to `AccountDelta` for initial account state representation as delta (#983).
- [BREAKING] Added `miden::note::get_script_hash` procedure (#995).
- [BREAKING] Refactor error messages in `miden-lib` and `miden-tx` and use `thiserror` 2.0 (#1005, #1090).
- Added health check endpoints to the prover service (#1006).
- Removed workers list from the proxy configuration file (#1018).
- Added tracing to the `miden-tx-prover` CLI (#1014).
- Added metrics to the `miden-tx-prover` proxy (#1017).
- Implemented `to_hex` for `AccountIdPrefix` and `epoch_block_num` for `BlockHeader` (#1039).
- [BREAKING] Updated the names and values of the kernel procedure offsets and corresponding kernel procedures (#1037).
- Introduce `AccountIdError` and make account ID byte representations (`u128`, `[u8; 15]`) consistent (#1055).
- Refactor `AccountId` and `AccountIdPrefix` into version wrappers (#1058).
- Remove multi-threaded account seed generation due to single-threaded generation being faster (#1061).
- Made `AccountIdError` public (#1067).
- Made `BasicFungibleFaucet::MAX_DECIMALS` public (#1063).
- [BREAKING] Removed `miden-tx-prover` crate and created `miden-proving-service` and `miden-proving-service-client` (#1047).
- Removed deduplicate `masm` procedures across kernel and miden lib to a shared `util` module (#1070).
- [BREAKING] Added `BlockNumber` struct (#1043, #1080, #1082).
- [BREAKING] Removed `GENESIS_BLOCK` public constant (#1088).
- Add CI check for unused dependencies (#1075).
- Added storage placeholder types and support for templated map (#1074).
- [BREAKING] Move crates into `crates/` and rename plural modules to singular (#1091).

## 0.6.2 (2024-11-20)

- Avoid writing to the filesystem during docs.rs build (#970).

## 0.6.1 (2024-11-08)

### Features

- [BREAKING] Added CLI for the transaction prover services both the workers and the proxy (#955).

### Fixes

- Fixed `AccountId::new_with_type_and_mode()` (#958).
- Updated the ABI for the assembly procedures (#971).

## 0.6.0 (2024-11-05)

### Features

- Created a proving service that receives `TransactionWitness` and returns the proof using gRPC (#881).
- Implemented ability to invoke procedures against the foreign account (#882, #890, #896).
- Implemented kernel procedure to set transaction expiration block delta (#897).
- [BREAKING] Introduce a new way to build `Account`s from `AccountComponent`s (#941).
- [BREAKING] Introduce an `AccountBuilder` (#952).

### Changes

- [BREAKING] Changed `TransactionExecutor` and `TransactionHost` to use trait objects (#897).
- Made note scripts public (#880).
- Implemented serialization for `TransactionWitness`, `ChainMmr`, `TransactionInputs` and `TransactionArgs` (#888).
- [BREAKING] Renamed the `TransactionProver` struct to `LocalTransactionProver` and added the `TransactionProver` trait (#865).
- Implemented `Display`, `TryFrom<&str>` and `FromStr` for `AccountStorageMode` (#861).
- Implemented offset based storage access (#843).
- [BREAKING] `AccountStorageType` enum was renamed to `AccountStorageMode` along with its variants (#854).
- [BREAKING] `AccountStub` structure was renamed to `AccountHeader` (#855).
- [BREAKING] Kernel procedures now have to be invoked using `dynexec` instruction (#803).
- Refactored `AccountStorage` from `Smt` to sequential hash (#846).
- [BREAKING] Refactored batch/block note trees (#834).
- Set all procedures storage offsets of faucet accounts to `1` (#875).
- Added `AccountStorageHeader` (#876).
- Implemented generation of transaction kernel procedure hashes in build.rs (#887).
- [BREAKING] `send_asset` procedure was removed from the basic wallet (#829).
- [BREAKING] Updated limits, introduced additional limits (#889).
- Introduced `AccountDelta` maximum size limit of 32 KiB (#889).
- [BREAKING] Moved `MAX_NUM_FOREIGN_ACCOUNTS` into `miden-objects` (#904).
- Implemented `storage_size`, updated storage bounds (#886).
- [BREAKING] Auto-generate `KERNEL_ERRORS` list from the transaction kernel's MASM files and rework error constant names (#906).
- Implement `Serializable` for `FungibleAsset` (#907).
- [BREAKING] Changed `TransactionProver` trait to be `maybe_async_trait` based on the `async` feature (#913).
- [BREAKING] Changed type of `EMPTY_STORAGE_MAP_ROOT` constant to `RpoDigst`, which references constant from `miden-crypto` (#916).
- Added `RemoteTransactionProver` struct to `miden-tx-prover` (#921).
- [BREAKING] Migrated to v0.11 version of Miden VM (#929).
- Added `total_cycles` and `trace_length` to the `TransactionMeasurements` (#953).
- Added ability to load libraries into `TransactionExecutor` and `LocalTransactionProver` (#954).

## 0.5.1 (2024-08-28) - `miden-objects` crate only

- Implemented `PrettyPrint` and `Display` for `NoteScript`.

## 0.5.0 (2024-08-27)

### Features

- [BREAKING] Increase of nonce does not require changes in account state any more (#796).
- Changed `AccountCode` procedures from merkle tree to sequential hash + added storage_offset support (#763).
- Implemented merging of account deltas (#797).
- Implemented `create_note` and `move_asset_into_note` basic wallet procedures (#808).
- Made `miden_lib::notes::build_swap_tag()` function public (#817).
- [BREAKING] Changed the `NoteFile::NoteDetails` type to struct and added a `after_block_num` field (#823).

### Changes

- Renamed "consumed" and "created" notes into "input" and "output" respectively (#791).
- [BREAKING] Renamed `NoteType::OffChain` into `NoteType::Private`.
- [BREAKING] Renamed public accessors of the `Block` struct to match the updated fields (#791).
- [BREAKING] Changed the `TransactionArgs` to use `AdviceInputs` (#793).
- Setters in `memory` module don't drop the setting `Word` anymore (#795).
- Added `CHANGELOG.md` warning message on CI (#799).
- Added high-level methods for `MockChain` and related structures (#807).
- [BREAKING] Renamed `NoteExecutionHint` to `NoteExecutionMode` and added new `NoteExecutionHint` to `NoteMetadata` (#812, #816).
- [BREAKING] Changed the interface of the `miden::tx::add_asset_to_note` (#808).
- [BREAKING] Refactored and simplified `NoteOrigin` and `NoteInclusionProof` structs (#810, #814).
- [BREAKING] Refactored account storage and vault deltas (#822).
- Added serialization and equality comparison for `TransactionScript` (#824).
- [BREAKING] Migrated to Miden VM v0.10 (#826).
- Added conversions for `NoteExecutionHint` (#827).
- [BREAKING] Removed `serde`-based serialization from `miden-object` structs (#838).

## 0.4.0 (2024-07-03)

### Features

- [BREAKING] Introduce `OutputNote::Partial` variant (#698).
- [BREAKING] Added support for input notes with delayed verification of inclusion proofs (#724, #732, #759, #770, #772).
- Added new `NoteFile` object to represent serialized notes (#721).
- Added transaction IDs to the `Block` struct (#734).
- Added ability for users to set the aux field when creating a note (#752).

### Enhancements

- Replaced `cargo-make` with just `make` for running tasks (#696).
- [BREAKING] Split `Account` struct constructor into `new()` and `from_parts()` (#699).
- Generalized `build_recipient_hash` procedure to build recipient hash for custom notes (#706).
- [BREAKING] Changed the encoding of inputs notes in the advice map for consumed notes (#707).
- Created additional `emit` events for kernel related `.masm` procedures (#708).
- Implemented `build_recipient_hash` procedure to build recipient hash for custom notes (#710).
- Removed the `mock` crate in favor of having mock code behind the `testing` flag in remaining crates (#711).
- [BREAKING] Created `auth` module for `TransactionAuthenticator` and other related objects (#714).
- Added validation for the output stack to make sure it was properly cleaned (#717).
- Made `DataStore` conditionally async using `winter-maybe-async` (#725).
- Changed note pointer from Memory `note_ptr` to `note_index` (#728).
- [BREAKING] Changed rng to mutable reference in note creation functions (#733).
- [BREAKING] Replaced `ToNullifier` trait with `ToInputNoteCommitments`, which includes the `note_id` for delayed note authentication (#732).
- Added `Option<NoteTag>`to `NoteFile` (#741).
- Fixed documentation and added `make doc` CI job (#746).
- Updated and improved [.pre-commit-config.yaml](.pre-commit-config.yaml) file (#748).
- Created `get_serial_number` procedure to get the serial num of the currently processed note (#760).
- [BREAKING] Added support for conversion from `Nullifier` to `InputNoteCommitment`, commitment header return reference (#774).
- Added `compute_inputs_hash` procedure for hash computation of the arbitrary number of note inputs (#750).

## 0.3.1 (2024-06-12)

- Replaced `cargo-make` with just `make` for running tasks (#696).
- Made `DataStore` conditionally async using `winter-maybe-async` (#725)
- Fixed `StorageMap`s implementation and included into apply_delta (#745)

## 0.3.0 (2024-05-14)

- Introduce the `miden-bench-tx` crate used for transactions benchmarking (#577).
- [BREAKING] Removed the transaction script root output from the transaction kernel (#608).
- [BREAKING] Refactored account update details, moved `Block` to `miden-objects` (#618, #621).
- [BREAKING] Made `TransactionExecutor` generic over `TransactionAuthenticator` (#628).
- [BREAKING] Changed type of `version` and `timestamp` fields to `u32`, moved `version` to the beginning of block header (#639).
- [BREAKING] Renamed `NoteEnvelope` into `NoteHeader` and introduced `NoteDetails` (#664).
- [BREAKING] Updated `create_swap_note()` procedure to return `NoteDetails` and defined SWAP note tag format (#665).
- Implemented `OutputNoteBuilder` (#669).
- [BREAKING] Added support for full details of private notes, renamed `OutputNote` variants and changed their meaning (#673).
- [BREAKING] Added `add_asset_to_note` procedure to the transaction kernel (#674).
- Made `TransactionArgs::add_expected_output_note()` more flexible (#681).
- [BREAKING] Enabled support for notes without assets and refactored `create_note` procedure in the transaction kernel (#686).

## 0.2.3 (2024-04-26) - `miden-tx` crate only

- Fixed handling of debug mode in `TransactionExecutor` (#627)

## 0.2.2 (2024-04-23) - `miden-tx` crate only

- Added `with_debug_mode()` methods to `TransactionCompiler` and `TransactionExecutor` (#562).

## 0.2.1 (2024-04-12)

- [BREAKING] Return a reference to `NoteMetadata` from output notes (#593).
- Add more type conversions for `NoteType` (#597).
- Fix note input padding for expected output notes (#598).

## 0.2.0 (2024-04-11)

- [BREAKING] Implement support for public accounts (#481, #485, #538).
- [BREAKING] Implement support for public notes (#515, #540, #572).
- Improved `ProvenTransaction` validation (#532).
- [BREAKING] Updated `no-std` setup (#533).
- Improved `ProvenTransaction` serialization (#543).
- Implemented note tree wrapper structs (#560).
- [BREAKING] Migrated to v0.9 version of Miden VM (#567).
- [BREAKING] Added account storage type parameter to `create_basic_wallet` and `create_basic_fungible_faucet` (miden-lib
  crate only) (#587).
- Removed serialization of source locations from account code (#590).

## 0.1.1 (2024-03-07) - `miden-objects` crate only

- Added `BlockHeader::mock()` method (#511)

## 0.1.0 (2024-03-05)

- Initial release.<|MERGE_RESOLUTION|>--- conflicted
+++ resolved
@@ -18,11 +18,8 @@
 - Fix error when creating accounts with empty storage (#1307).
 - [BREAKING] Move `MockChain` and `TransactionContext` to new `miden-testing` crate (#1309).
 - [BREAKING] Add support for private notes in `MockChain` (#1310).
-<<<<<<< HEAD
+- [BREAKING] Refactor `MockChain` to use batch and block provers (#1315).
 - [BREAKING] Move the number of note inputs to the separate memory address (#1327).
-=======
-- [BREAKING] Refactor `MockChain` to use batch and block provers (#1315).
->>>>>>> 172ad4aa
 
 ## 0.8.2 (2025-04-18) - `miden-proving-service` crate only
 
