--- conflicted
+++ resolved
@@ -20,11 +20,8 @@
 - [BREAKING] `send_asset` procedure was removed from the basic wallet (#829).
 - [BREAKING] Updated limits, introduced additional limits (#889).
 - Introduced `AccountDelta` maximum size limit of 32 KiB (#889).
-<<<<<<< HEAD
+- [BREAKING] Moved `MAX_NUM_FOREIGN_ACCOUNTS` into `miden-objects` (#904).
 - Implemented `storage_size`, updated storage bounds (#886).
-=======
-- [BREAKING] Moved `MAX_NUM_FOREIGN_ACCOUNTS` into `miden-objects` (#904).
->>>>>>> 9dc06d70
 
 ## 0.5.1 (2024-08-28) - `miden-objects` crate only
 
