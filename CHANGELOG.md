--- conflicted
+++ resolved
@@ -5,12 +5,9 @@
 - [BREAKING] Add `TransactionHeader` and include it in batches and blocks (#1247).
 - [BREAKING] Hash keys in storage maps before insertion into the SMT (#1250).
 - Added getter for proof security level in `ProvenBatch` and `ProvenBlock` (#1259).
-<<<<<<< HEAD
-- Add `AccountTree` and `PartialAccountTree` wrappers (#1254).
-=======
 - [BREAKING] Replaced the `ProvenBatch::new_unchecked` with the `ProvenBatch::new` method to initialize the struct with validations (#1260).
 - Added a retry strategy for worker's health check (#1255).
->>>>>>> 7f5eb7f5
+- Add `AccountTree` and `PartialAccountTree` wrappers and enforce ID prefix uniqueness (#1254).
 
 ## 0.8.1 (2025-03-26) - `miden-objects` and `miden-tx` crates only.
 
