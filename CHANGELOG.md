--- conflicted
+++ resolved
@@ -33,11 +33,8 @@
 - [BREAKING] Migrated to v0.11 version of Miden VM (#929).
 - [BREAKING] Introduce a new way to build `Account`s from `AccountComponent`s (#941).
 - Added `total_cycles` and `trace_length` to the `TransactionMeasurements` (#953).
-<<<<<<< HEAD
 - [BREAKING] Introduce an `AccountBuilder` (#952).
-=======
 - Added ability to load libraries into `TransactionExecutor` and `LocalTransactionProver` (#954).
->>>>>>> c5512505
 
 ## 0.5.1 (2024-08-28) - `miden-objects` crate only
 
