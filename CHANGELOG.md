--- conflicted
+++ resolved
@@ -17,13 +17,10 @@
 - Set all procedures storage offsets of faucet accounts to `1` (#875).
 - Added `AccountStorageHeader` (#876).
 - Implemented generation of transaction kernel procedure hashes in build.rs (#887).
-<<<<<<< HEAD
-- Implemented `storage_size`, updated storage bounds (#886).
-=======
 - [BREAKING] `send_asset` procedure was removed from the basic wallet (#829).
 - [BREAKING] Updated limits, introduced additional limits (#889).
 - Introduced `AccountDelta` maximum size limit of 32 KiB (#889).
->>>>>>> 7dbd6083
+- Implemented `storage_size`, updated storage bounds (#886).
 
 ## 0.5.1 (2024-08-28) - `miden-objects` crate only
 
