--- conflicted
+++ resolved
@@ -16,13 +16,10 @@
 - Made NoteFile and AccountFile more consistent (#1133).
 - [BREAKING] Implement most block constraints in `ProposedBlock` (#1123, #1141).
 - [BREAKING] Added the `get_block_timestamp` procedure to the `miden` library (#1138).
-<<<<<<< HEAD
-- [BREAKING] Implement `LocalBlockProver` and rename `Block` to `ProvenBlock` (#1152).
-=======
 - Added serialization for `ProposedBatch`, `BatchId`, `BatchNoteTree` and `ProvenBatch` (#1140).
 - Added `prefix` to `Nullifier` (#1153).
 - [BREAKING] Implemented a `RemoteBatchProver`. `miden-proving-service` workers can prove batches (#1142).
->>>>>>> 4a79360a
+- [BREAKING] Implement `LocalBlockProver` and rename `Block` to `ProvenBlock` (#1152).
 
 ## 0.7.2 (2025-01-28) - `miden-objects` crate only
 
