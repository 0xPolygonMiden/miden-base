# Changelog

## 0.5.0 (TBD)

- Renamed "consumed" and "created" notes into "input" and "output" respectively (#791).
- [BREAKING] Renamed `NoteType::OffChain` into `NoteType::Private`.
- [BREAKING] Renamed public accessors of the `Block` struct to match the updated fields (#791).
- [BREAKING] Changed the `TransactionArgs` to use `AdviceInputs` (#793).
- Setters in `memory` module don't drop the setting `Word` anymore (#795).
- [BREAKING] Increase of nonce does not require changes in account state any more (#796).
- Added `CHANGELOG.md` warning message on CI (#799).
- Account deltas can now be merged (#797).
- Changed `AccountCode` procedures from merkle tree to sequential hash + added storage_offset support (#763).
- [BREAKING] Renamed `NoteExecutionHint` to `NoteExecutionMode` and added new `NoteExecutionHint` to `NoteMetadata` (#812, #816).
- [BREAKING] Refactored and simplified `NoteOrigin` and `NoteInclusionProof` structs (#810, #814).
- Made `miden_lib::notes::build_swap_tag()` function public (#817).
- [BREAKING] Changed the `NoteFile::NoteDetails` type to struct and added a `after_block_num` field (#823).
- Implemented `create_note` and `move_asset_into_note` basic wallet procedures (#808).
- [BREAKING] Interface of the `miden::tx::add_asset_to_note` procedure was changed (#808).
- Added serialization and equality comparison for `TransactionScript` (#824).
<<<<<<< HEAD
- [BREAKING] Migrated to Miden VM v0.10 (#826).
=======
- Added conversions for `NoteExecutionHint` (#827).
>>>>>>> 017d4be2

## 0.4.0 (2024-07-03)

### Features

- [BREAKING] Introduce `OutputNote::Partial` variant (#698).
- [BREAKING] Added support for input notes with delayed verification of inclusion proofs (#724, #732, #759, #770, #772).
- Added new `NoteFile` object to represent serialized notes (#721).
- Added transaction IDs to the `Block` struct (#734).
- Added ability for users to set the aux field when creating a note (#752).

### Enhancements

- Replaced `cargo-make` with just `make` for running tasks (#696).
- [BREAKING] Split `Account` struct constructor into `new()` and `from_parts()` (#699).
- Generalized `build_recipient_hash` procedure to build recipient hash for custom notes (#706).
- [BREAKING] Changed the encoding of inputs notes in the advice map for consumed notes (#707).
- Created additional `emit` events for kernel related `.masm` procedures (#708).
- Implemented `build_recipient_hash` procedure to build recipient hash for custom notes (#710).
- Removed the `mock` crate in favor of having mock code behind the `testing` flag in remaining crates (#711).
- [BREAKING] Created `auth` module for `TransactionAuthenticator` and other related objects (#714).
- Added validation for the output stack to make sure it was properly cleaned (#717).
- Made `DataStore` conditionally async using `winter-maybe-async` (#725).
- Changed note pointer from Memory `note_ptr` to `note_index` (#728).
- [BREAKING] Changed rng to mutable reference in note creation functions (#733).
- [BREAKING] Replaced `ToNullifier` trait with `ToInputNoteCommitments`, which includes the `note_id` for delayed note authentication (#732).
- Added `Option<NoteTag>`to `NoteFile` (#741).
- Fixed documentation and added `make doc` CI job (#746).
- Updated and improved [.pre-commit-config.yaml](.pre-commit-config.yaml) file (#748).
- Created `get_serial_number` procedure to get the serial num of the currently processed note (#760).
- [BREAKING] Added support for conversion from `Nullifier` to `InputNoteCommitment`, commitment header return reference (#774).
- Added `compute_inputs_hash` procedure for hash computation of the arbitrary number of note inputs (#750).

## 0.3.1 (2024-06-12)

- Replaced `cargo-make` with just `make` for running tasks (#696).
- Made `DataStore` conditionally async using `winter-maybe-async` (#725)
- Fixed `StorageMap`s implementation and included into apply_delta (#745)

## 0.3.0 (2024-05-14)

- Introduce the `miden-bench-tx` crate used for transactions benchmarking (#577).
- [BREAKING] Removed the transaction script root output from the transaction kernel (#608).
- [BREAKING] Refactored account update details, moved `Block` to `miden-objects` (#618, #621).
- [BREAKING] Made `TransactionExecutor` generic over `TransactionAuthenticator` (#628).
- [BREAKING] Changed type of `version` and `timestamp` fields to `u32`, moved `version` to the beginning of block header (#639).
- [BREAKING] Renamed `NoteEnvelope` into `NoteHeader` and introduced `NoteDetails` (#664).
- [BREAKING] Updated `create_swap_note()` procedure to return `NoteDetails` and defined SWAP note tag format (#665).
- Implemented `OutputNoteBuilder` (#669).
- [BREAKING] Added support for full details of private notes, renamed `OutputNote` variants and changed their meaning (#673).
- [BREAKING] Added `add_asset_to_note` procedure to the transaction kernel (#674).
- Made `TransactionArgs::add_expected_output_note()` more flexible (#681).
- [BREAKING] Enabled support for notes without assets and refactored `create_note` procedure in the transaction kernel (#686).

## 0.2.3 (2024-04-26) - `miden-tx` crate only

- Fixed handling of debug mode in `TransactionExecutor` (#627)

## 0.2.2 (2024-04-23) - `miden-tx` crate only

- Added `with_debug_mode()` methods to `TransactionCompiler` and `TransactionExecutor` (#562).

## 0.2.1 (2024-04-12)

- [BREAKING] Return a reference to `NoteMetadata` from output notes (#593).
- Add more type conversions for `NoteType` (#597).
- Fix note input padding for expected output notes (#598).

## 0.2.0 (2024-04-11)

- [BREAKING] Implement support for public accounts (#481, #485, #538).
- [BREAKING] Implement support for public notes (#515, #540, #572).
- Improved `ProvenTransaction` validation (#532).
- [BREAKING] Updated `no-std` setup (#533).
- Improved `ProvenTransaction` serialization (#543).
- Implemented note tree wrapper structs (#560).
- [BREAKING] Migrated to v0.9 version of Miden VM (#567).
- [BREAKING] Added account storage type parameter to `create_basic_wallet` and `create_basic_fungible_faucet` (miden-lib
  crate only) (#587).
- Removed serialization of source locations from account code (#590).

## 0.1.1 (2024-03-07) - `miden-objects` crate only

- Added `BlockHeader::mock()` method (#511)

## 0.1.0 (2024-03-05)

- Initial release.<|MERGE_RESOLUTION|>--- conflicted
+++ resolved
@@ -18,11 +18,8 @@
 - Implemented `create_note` and `move_asset_into_note` basic wallet procedures (#808).
 - [BREAKING] Interface of the `miden::tx::add_asset_to_note` procedure was changed (#808).
 - Added serialization and equality comparison for `TransactionScript` (#824).
-<<<<<<< HEAD
 - [BREAKING] Migrated to Miden VM v0.10 (#826).
-=======
 - Added conversions for `NoteExecutionHint` (#827).
->>>>>>> 017d4be2
 
 ## 0.4.0 (2024-07-03)
 
