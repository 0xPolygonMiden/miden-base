--- conflicted
+++ resolved
@@ -25,11 +25,8 @@
 - Introduce `AccountIdBuilder` to simplify `AccountId` generation in tests (#1045).
 - Introduced `AccountComponentTemplate` with TOML serialization and templating (#1015, #1027).
 - Introduce `AccountIdError` and make account ID byte representations (`u128`, `[u8; 15]`) consistent (#1055).
-<<<<<<< HEAD
+- Refactor `AccountId` and `AccountIdPrefix` into version wrappers (#1058).
 - Add `BlockNumber` struct (#1043).
-=======
-- Refactor `AccountId` and `AccountIdPrefix` into version wrappers (#1058).
->>>>>>> cf53dfd3
 
 ## 0.6.2 (2024-11-20)
 
