# Changelog

## 0.9.0 (TBD)

- [BREAKING] Refactored how foreign account inputs are passed to `TransactionExecutor`, and upgraded Rust version to 1.86 (#1229).
- [BREAKING] Add `TransactionHeader` and include it in batches and blocks (#1247).
- [BREAKING] Hash keys in storage maps before insertion into the SMT (#1250).
- Add `AccountTree` and `PartialAccountTree` wrappers and enforce ID prefix uniqueness (#1254, #1301).
- Added getter for proof security level in `ProvenBatch` and `ProvenBlock` (#1259).
- [BREAKING] Replaced the `ProvenBatch::new_unchecked` with the `ProvenBatch::new` method to initialize the struct with validations (#1260).
- Added pretty print for `AccountCode` (#1273).
- [BREAKING] Add `NetworkAccount` configuration (#1275).
- Added support for environment variables to set up the `miden-proving-service` worker (#1281).
- Added field identifier structs for component metadata (#1292).
- Move `NullifierTree` and `BlockChain` from node to base (#1304).
- Rename `ChainMmr` to `PartialBlockchain` (#1305).
- Add safe `PartialBlockchain` constructor (#1308).
<<<<<<< HEAD
- [BREAKING] Move `MockChain` and `TransactionContext` to new `miden-testing` crate (#1309).
- [BREAKING] Add support for private notes in `MockChain` (#1310).
=======
- Fix error when creating accounts with empty storage (#1307).
- [BREAKING] Move `MockChain` and `TransactionContext` to new `miden-testing` crate (#1309).
>>>>>>> 85b4260f

## 0.8.2 (2025-04-18) - `miden-proving-service` crate only

### Changes

- Added a retry strategy for worker's health check (#1255).
- Added a status endpoint for the `miden-proving-service` worker and proxy (#1255).

## 0.8.1 (2025-03-26) - `miden-objects` and `miden-tx` crates only.

### Changes

- [BREAKING] Changed `TransactionArgs` API to accept `AsRef<NoteRecipient>` for extending the advice map in relation to output notes (#1251).

## 0.8.0 (2025-03-21)

### Features

- Added an endpoint to the `miden-proving-service` to update the workers (#1107).
- [BREAKING] Added the `get_block_timestamp` procedure to the `miden` library (#1138).
- Implemented `AccountInterface` structure (#1171).
- Implement user-facing bech32 encoding for `AccountId`s (#1185).
- Implemented `execute_tx_view_script` procedure for the `TransactionExecutor` (#1197).
- Enabled nested FPI calls (#1227).
- Implement `check_notes_consumability` procedure for the `TransactionExecutor` (#1269).

### Changes

- [BREAKING] Moved `generated` module from `miden-proving-service-client` crate to `tx_prover::generated` hierarchy (#1102).
- Renamed the protobuf file of the transaction prover to `tx_prover.proto` (#1110).
- [BREAKING] Renamed `AccountData` to `AccountFile` (#1116).
- Implement transaction batch prover in Rust (#1112).
- Added the `is_non_fungible_asset_issued` procedure to the `miden` library (#1125).
- [BREAKING] Refactored config file for `miden-proving-service` to be based on environment variables (#1120).
- Added block number as a public input to the transaction kernel. Updated prologue logic to validate the global input block number is consistent with the commitment block number (#1126).
- Made NoteFile and AccountFile more consistent (#1133).
- [BREAKING] Implement most block constraints in `ProposedBlock` (#1123, #1141).
- Added serialization for `ProposedBatch`, `BatchId`, `BatchNoteTree` and `ProvenBatch` (#1140).
- Added `prefix` to `Nullifier` (#1153).
- [BREAKING] Implemented a `RemoteBatchProver`. `miden-proving-service` workers can prove batches (#1142).
- [BREAKING] Implement `LocalBlockProver` and rename `Block` to `ProvenBlock` (#1152, #1168, #1172).
- [BREAKING] Added native types to `AccountComponentTemplate` (#1124).
- Implemented `RemoteBlockProver`. `miden-proving-service` workers can prove blocks (#1169).
- Used `Smt::with_entries` to error on duplicates in `StorageMap::with_entries` (#1167).
- [BREAKING] Added `InitStorageData::from_toml()`, improved storage entry validations in `AccountComponentMetadata` (#1170).
- [BREAKING] Rework miden-lib error codes into categories (#1196).
- [BREAKING] Moved the `TransactionScriptBuilder` from `miden-client` to `miden-base` (#1206).
- [BREAKING] Enable timestamp customization on `MockChain::seal_block` (#1208).
- [BREAKING] Renamed constants and comments: `OnChain` -> `Public` and `OffChain` -> `Private` (#1218).
- [BREAKING] Replace "hash" with "commitment" in `BlockHeader::{prev_hash, chain_root, kernel_root, tx_hash, proof_hash, sub_hash, hash}` (#1209, #1221, #1226).
- [BREAKING] Incremented minimum supported Rust version to 1.85.
- [BREAKING] Change advice for Falcon signature verification (#1183).
- Added `info` log level by default in the proving service (#1200).
- Made Prometheus metrics optional in the proving service proxy via the `enable_metrics` configuration option (#1200).
- Improved logging in the proving service proxy for better diagnostics (#1200).
- Fixed issues with the proving service proxy's signal handling and port binding (#1200).
- [BREAKING] Simplified worker update configuration by using a single URL parameter instead of separate host and port (#1249).

## 0.7.2 (2025-01-28) - `miden-objects` crate only

### Changes

- Added serialization for `ExecutedTransaction` (#1113).

## 0.7.1 (2025-01-24) - `miden-objects` crate only

### Fixes

- Added missing doc comments (#1100).
- Fixed setting of supporting types when instantiating `AccountComponent` from templates (#1103).

## 0.7.0 (2025-01-22)

### Highlights

- [BREAKING] Extend `AccountId` to two `Felt`s and require block hash in derivation (#982).
- Introduced `AccountComponentTemplate` with TOML serialization and templating (#1015, #1027).
- Introduce `AccountIdBuilder` to simplify `AccountId` generation in tests (#1045).
- [BREAKING] Migrate to the element-addressable memory (#1084).

### Changes

- Implemented serialization for `AccountHeader` (#996).
- Updated Pingora crates to 0.4 and added polling time to the configuration file (#997).
- Added support for `miden-tx-prover` proxy to update workers on a running proxy (#989).
- Refactored `miden-tx-prover` proxy load balancing strategy (#976).
- [BREAKING] Implemented better error display when queues are full in the prover service (#967).
- [BREAKING] Removed `AccountBuilder::build_testing` and make `Account::initialize_from_components` private (#969).
- [BREAKING] Added error messages to errors and implement `core::error::Error` (#974).
- Implemented new `digest!` macro (#984).
- Added Format Guidebook to the `miden-lib` crate (#987).
- Added conversion from `Account` to `AccountDelta` for initial account state representation as delta (#983).
- [BREAKING] Added `miden::note::get_script_hash` procedure (#995).
- [BREAKING] Refactor error messages in `miden-lib` and `miden-tx` and use `thiserror` 2.0 (#1005, #1090).
- Added health check endpoints to the prover service (#1006).
- Removed workers list from the proxy configuration file (#1018).
- Added tracing to the `miden-tx-prover` CLI (#1014).
- Added metrics to the `miden-tx-prover` proxy (#1017).
- Implemented `to_hex` for `AccountIdPrefix` and `epoch_block_num` for `BlockHeader` (#1039).
- [BREAKING] Updated the names and values of the kernel procedure offsets and corresponding kernel procedures (#1037).
- Introduce `AccountIdError` and make account ID byte representations (`u128`, `[u8; 15]`) consistent (#1055).
- Refactor `AccountId` and `AccountIdPrefix` into version wrappers (#1058).
- Remove multi-threaded account seed generation due to single-threaded generation being faster (#1061).
- Made `AccountIdError` public (#1067).
- Made `BasicFungibleFaucet::MAX_DECIMALS` public (#1063).
- [BREAKING] Removed `miden-tx-prover` crate and created `miden-proving-service` and `miden-proving-service-client` (#1047).
- Removed deduplicate `masm` procedures across kernel and miden lib to a shared `util` module (#1070).
- [BREAKING] Added `BlockNumber` struct (#1043, #1080, #1082).
- [BREAKING] Removed `GENESIS_BLOCK` public constant (#1088).
- Add CI check for unused dependencies (#1075).
- Added storage placeholder types and support for templated map (#1074).
- [BREAKING] Move crates into `crates/` and rename plural modules to singular (#1091).

## 0.6.2 (2024-11-20)

- Avoid writing to the filesystem during docs.rs build (#970).

## 0.6.1 (2024-11-08)

### Features

- [BREAKING] Added CLI for the transaction prover services both the workers and the proxy (#955).

### Fixes

- Fixed `AccountId::new_with_type_and_mode()` (#958).
- Updated the ABI for the assembly procedures (#971).

## 0.6.0 (2024-11-05)

### Features

- Created a proving service that receives `TransactionWitness` and returns the proof using gRPC (#881).
- Implemented ability to invoke procedures against the foreign account (#882, #890, #896).
- Implemented kernel procedure to set transaction expiration block delta (#897).
- [BREAKING] Introduce a new way to build `Account`s from `AccountComponent`s (#941).
- [BREAKING] Introduce an `AccountBuilder` (#952).

### Changes

- [BREAKING] Changed `TransactionExecutor` and `TransactionHost` to use trait objects (#897).
- Made note scripts public (#880).
- Implemented serialization for `TransactionWitness`, `ChainMmr`, `TransactionInputs` and `TransactionArgs` (#888).
- [BREAKING] Renamed the `TransactionProver` struct to `LocalTransactionProver` and added the `TransactionProver` trait (#865).
- Implemented `Display`, `TryFrom<&str>` and `FromStr` for `AccountStorageMode` (#861).
- Implemented offset based storage access (#843).
- [BREAKING] `AccountStorageType` enum was renamed to `AccountStorageMode` along with its variants (#854).
- [BREAKING] `AccountStub` structure was renamed to `AccountHeader` (#855).
- [BREAKING] Kernel procedures now have to be invoked using `dynexec` instruction (#803).
- Refactored `AccountStorage` from `Smt` to sequential hash (#846).
- [BREAKING] Refactored batch/block note trees (#834).
- Set all procedures storage offsets of faucet accounts to `1` (#875).
- Added `AccountStorageHeader` (#876).
- Implemented generation of transaction kernel procedure hashes in build.rs (#887).
- [BREAKING] `send_asset` procedure was removed from the basic wallet (#829).
- [BREAKING] Updated limits, introduced additional limits (#889).
- Introduced `AccountDelta` maximum size limit of 32 KiB (#889).
- [BREAKING] Moved `MAX_NUM_FOREIGN_ACCOUNTS` into `miden-objects` (#904).
- Implemented `storage_size`, updated storage bounds (#886).
- [BREAKING] Auto-generate `KERNEL_ERRORS` list from the transaction kernel's MASM files and rework error constant names (#906).
- Implement `Serializable` for `FungibleAsset` (#907).
- [BREAKING] Changed `TransactionProver` trait to be `maybe_async_trait` based on the `async` feature (#913).
- [BREAKING] Changed type of `EMPTY_STORAGE_MAP_ROOT` constant to `RpoDigst`, which references constant from `miden-crypto` (#916).
- Added `RemoteTransactionProver` struct to `miden-tx-prover` (#921).
- [BREAKING] Migrated to v0.11 version of Miden VM (#929).
- Added `total_cycles` and `trace_length` to the `TransactionMeasurements` (#953).
- Added ability to load libraries into `TransactionExecutor` and `LocalTransactionProver` (#954).

## 0.5.1 (2024-08-28) - `miden-objects` crate only

- Implemented `PrettyPrint` and `Display` for `NoteScript`.

## 0.5.0 (2024-08-27)

### Features

- [BREAKING] Increase of nonce does not require changes in account state any more (#796).
- Changed `AccountCode` procedures from merkle tree to sequential hash + added storage_offset support (#763).
- Implemented merging of account deltas (#797).
- Implemented `create_note` and `move_asset_into_note` basic wallet procedures (#808).
- Made `miden_lib::notes::build_swap_tag()` function public (#817).
- [BREAKING] Changed the `NoteFile::NoteDetails` type to struct and added a `after_block_num` field (#823).

### Changes

- Renamed "consumed" and "created" notes into "input" and "output" respectively (#791).
- [BREAKING] Renamed `NoteType::OffChain` into `NoteType::Private`.
- [BREAKING] Renamed public accessors of the `Block` struct to match the updated fields (#791).
- [BREAKING] Changed the `TransactionArgs` to use `AdviceInputs` (#793).
- Setters in `memory` module don't drop the setting `Word` anymore (#795).
- Added `CHANGELOG.md` warning message on CI (#799).
- Added high-level methods for `MockChain` and related structures (#807).
- [BREAKING] Renamed `NoteExecutionHint` to `NoteExecutionMode` and added new `NoteExecutionHint` to `NoteMetadata` (#812, #816).
- [BREAKING] Changed the interface of the `miden::tx::add_asset_to_note` (#808).
- [BREAKING] Refactored and simplified `NoteOrigin` and `NoteInclusionProof` structs (#810, #814).
- [BREAKING] Refactored account storage and vault deltas (#822).
- Added serialization and equality comparison for `TransactionScript` (#824).
- [BREAKING] Migrated to Miden VM v0.10 (#826).
- Added conversions for `NoteExecutionHint` (#827).
- [BREAKING] Removed `serde`-based serialization from `miden-object` structs (#838).

## 0.4.0 (2024-07-03)

### Features

- [BREAKING] Introduce `OutputNote::Partial` variant (#698).
- [BREAKING] Added support for input notes with delayed verification of inclusion proofs (#724, #732, #759, #770, #772).
- Added new `NoteFile` object to represent serialized notes (#721).
- Added transaction IDs to the `Block` struct (#734).
- Added ability for users to set the aux field when creating a note (#752).

### Enhancements

- Replaced `cargo-make` with just `make` for running tasks (#696).
- [BREAKING] Split `Account` struct constructor into `new()` and `from_parts()` (#699).
- Generalized `build_recipient_hash` procedure to build recipient hash for custom notes (#706).
- [BREAKING] Changed the encoding of inputs notes in the advice map for consumed notes (#707).
- Created additional `emit` events for kernel related `.masm` procedures (#708).
- Implemented `build_recipient_hash` procedure to build recipient hash for custom notes (#710).
- Removed the `mock` crate in favor of having mock code behind the `testing` flag in remaining crates (#711).
- [BREAKING] Created `auth` module for `TransactionAuthenticator` and other related objects (#714).
- Added validation for the output stack to make sure it was properly cleaned (#717).
- Made `DataStore` conditionally async using `winter-maybe-async` (#725).
- Changed note pointer from Memory `note_ptr` to `note_index` (#728).
- [BREAKING] Changed rng to mutable reference in note creation functions (#733).
- [BREAKING] Replaced `ToNullifier` trait with `ToInputNoteCommitments`, which includes the `note_id` for delayed note authentication (#732).
- Added `Option<NoteTag>`to `NoteFile` (#741).
- Fixed documentation and added `make doc` CI job (#746).
- Updated and improved [.pre-commit-config.yaml](.pre-commit-config.yaml) file (#748).
- Created `get_serial_number` procedure to get the serial num of the currently processed note (#760).
- [BREAKING] Added support for conversion from `Nullifier` to `InputNoteCommitment`, commitment header return reference (#774).
- Added `compute_inputs_hash` procedure for hash computation of the arbitrary number of note inputs (#750).

## 0.3.1 (2024-06-12)

- Replaced `cargo-make` with just `make` for running tasks (#696).
- Made `DataStore` conditionally async using `winter-maybe-async` (#725)
- Fixed `StorageMap`s implementation and included into apply_delta (#745)

## 0.3.0 (2024-05-14)

- Introduce the `miden-bench-tx` crate used for transactions benchmarking (#577).
- [BREAKING] Removed the transaction script root output from the transaction kernel (#608).
- [BREAKING] Refactored account update details, moved `Block` to `miden-objects` (#618, #621).
- [BREAKING] Made `TransactionExecutor` generic over `TransactionAuthenticator` (#628).
- [BREAKING] Changed type of `version` and `timestamp` fields to `u32`, moved `version` to the beginning of block header (#639).
- [BREAKING] Renamed `NoteEnvelope` into `NoteHeader` and introduced `NoteDetails` (#664).
- [BREAKING] Updated `create_swap_note()` procedure to return `NoteDetails` and defined SWAP note tag format (#665).
- Implemented `OutputNoteBuilder` (#669).
- [BREAKING] Added support for full details of private notes, renamed `OutputNote` variants and changed their meaning (#673).
- [BREAKING] Added `add_asset_to_note` procedure to the transaction kernel (#674).
- Made `TransactionArgs::add_expected_output_note()` more flexible (#681).
- [BREAKING] Enabled support for notes without assets and refactored `create_note` procedure in the transaction kernel (#686).

## 0.2.3 (2024-04-26) - `miden-tx` crate only

- Fixed handling of debug mode in `TransactionExecutor` (#627)

## 0.2.2 (2024-04-23) - `miden-tx` crate only

- Added `with_debug_mode()` methods to `TransactionCompiler` and `TransactionExecutor` (#562).

## 0.2.1 (2024-04-12)

- [BREAKING] Return a reference to `NoteMetadata` from output notes (#593).
- Add more type conversions for `NoteType` (#597).
- Fix note input padding for expected output notes (#598).

## 0.2.0 (2024-04-11)

- [BREAKING] Implement support for public accounts (#481, #485, #538).
- [BREAKING] Implement support for public notes (#515, #540, #572).
- Improved `ProvenTransaction` validation (#532).
- [BREAKING] Updated `no-std` setup (#533).
- Improved `ProvenTransaction` serialization (#543).
- Implemented note tree wrapper structs (#560).
- [BREAKING] Migrated to v0.9 version of Miden VM (#567).
- [BREAKING] Added account storage type parameter to `create_basic_wallet` and `create_basic_fungible_faucet` (miden-lib
  crate only) (#587).
- Removed serialization of source locations from account code (#590).

## 0.1.1 (2024-03-07) - `miden-objects` crate only

- Added `BlockHeader::mock()` method (#511)

## 0.1.0 (2024-03-05)

- Initial release.<|MERGE_RESOLUTION|>--- conflicted
+++ resolved
@@ -15,13 +15,9 @@
 - Move `NullifierTree` and `BlockChain` from node to base (#1304).
 - Rename `ChainMmr` to `PartialBlockchain` (#1305).
 - Add safe `PartialBlockchain` constructor (#1308).
-<<<<<<< HEAD
+- Fix error when creating accounts with empty storage (#1307).
 - [BREAKING] Move `MockChain` and `TransactionContext` to new `miden-testing` crate (#1309).
 - [BREAKING] Add support for private notes in `MockChain` (#1310).
-=======
-- Fix error when creating accounts with empty storage (#1307).
-- [BREAKING] Move `MockChain` and `TransactionContext` to new `miden-testing` crate (#1309).
->>>>>>> 85b4260f
 
 ## 0.8.2 (2025-04-18) - `miden-proving-service` crate only
 
