--- conflicted
+++ resolved
@@ -22,9 +22,7 @@
 - [BREAKING] Refactor `MockChain` to use batch and block provers (#1315).
 - [BREAKING] Move the number of note inputs to the separate memory address (#1327).
 - [BREAKING] Change Token Symbol encoding (#1334).
-<<<<<<< HEAD
 - [BREAKING] Upgrade VM to 0.14 and refactor transaction kernel error extraction (#1353).
-=======
 - Add iterators over concrete asset types in `NoteAssets` (#1346).
 
 ## 0.8.3 (2025-04-22) - `miden-proving-service` crate only
@@ -32,7 +30,6 @@
 ### Fixes
 
 - Version check always fails (#1300).
->>>>>>> 3d8c3b28
 
 ## 0.8.2 (2025-04-18) - `miden-proving-service` crate only
 
