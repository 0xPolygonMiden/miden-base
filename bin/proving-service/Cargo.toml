[package]
name = "miden-proving-service"
<<<<<<< HEAD
version = "0.9.0"
=======
version = "0.8.2"
>>>>>>> 38ef748e
description = "Miden rollup proving service"
readme = "README.md"
keywords = ["miden", "proving", "service"]
license.workspace = true
authors.workspace = true
homepage.workspace = true
repository.workspace = true
rust-version.workspace = true
edition.workspace = true

[[bin]]
name = "miden-proving-service"
path = "src/main.rs"

[features]
default = ["concurrent"]
concurrent = ["miden-tx/concurrent"]

[dependencies]
async-trait = "0.1"
axum = { version = "0.8" }
bytes = "1.0"
clap = { version = "4.5", features = ["derive", "env"] }
miden-block-prover = { workspace = true, default-features = false }
miden-lib = { workspace = true, default-features = false }
miden-objects = { workspace = true, default-features = false, features = ["std"] }
miden-tx = { workspace = true, default-features = false, features = ["std"] }
miden-tx-batch-prover = { workspace = true, default-features = false, features = ["std"] }
opentelemetry = { version = "0.29", features = ["metrics", "trace"] }
opentelemetry-otlp = { version = "0.29", features = ["grpc-tonic"] }
opentelemetry_sdk = { version = "0.29", features = ["metrics", "rt-tokio"] }
opentelemetry-semantic-conventions = "0.29"
prometheus = "0.13"
prost = { version = "0.13", default-features = false, features = ["derive"] }
pingora = { version = "0.4", features = [ "lb" ] }
pingora-core = "0.4"
pingora-proxy = "0.4"
pingora-limits = "0.4"
reqwest = { version = "0.12" }
serde = { version = "1.0", features = ["derive"] }
serde_json = { version = "1.0" }
serde_qs = { version = "0.13" }
tokio = { version = "1.44", features = ["full"] }
tokio-stream = { version = "0.1", features = [ "net" ]}
thiserror = { workspace = true }
tonic = { version = "0.12", default-features = false, features = ["codegen", "prost", "transport"] }
tonic-health = { version = "0.12" }
tonic-web = { version = "0.12" }
tracing = { version = "0.1" }
tracing-opentelemetry = "0.30"
tracing-subscriber = { version = "0.3", features = ["fmt",  "json",  "env-filter"] }
uuid = { version = "1.16", features = ["v4"] }

[dev-dependencies]
miden-lib = { workspace = true , default-features = false, features = ["testing"]}
miden-objects = { workspace = true, default-features = false, features = ["testing"] }
miden-tx = { workspace = true, default-features = false, features = ["testing"] }

[build-dependencies]
miette = { version = "7.5", features = ["fancy"] }
prost = { version = "0.13", default-features = false, features = ["derive"] }
prost-build = { version = "0.13" }
protox = { version = "0.7" }
tonic-build = { version = "0.12" }<|MERGE_RESOLUTION|>--- conflicted
+++ resolved
@@ -1,10 +1,6 @@
 [package]
 name = "miden-proving-service"
-<<<<<<< HEAD
 version = "0.9.0"
-=======
-version = "0.8.2"
->>>>>>> 38ef748e
 description = "Miden rollup proving service"
 readme = "README.md"
 keywords = ["miden", "proving", "service"]
