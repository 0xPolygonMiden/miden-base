--- conflicted
+++ resolved
@@ -24,13 +24,17 @@
 To start the worker service you will need to run:
 
 ```bash
-<<<<<<< HEAD
-miden-proving-service start-worker --port 8082 --tx-prover --batch-prover
+miden-proving-service start-worker --port 8082 --prover-type transaction
 ```
 
 This will spawn a worker using the port defined in the command option. The host will be 0.0.0.0 by default, or 127.0.0.1 if the --localhost flag is used. In case that the port is not provided, it will default to `50051`. This command will start a worker that can handle transaction and batch proving requests.
 
-Note that the worker service can be started with the `--tx-prover`, `--batch-prover`, and `--block-prover` flags, to handle transaction, batch, and block proving requests, respectively, or it can be with any combination of them to handle multiple types of requests. Additionally, you can use the `--localhost` flag to bind to 127.0.0.1 instead of 0.0.0.0.
+The `--prover-type` flag is required and specifies which type of proof the worker will handle. The available options are:
+- `transaction`: For transaction proofs
+- `batch`: For batch proofs
+- `block`: For block proofs
+
+Each worker can only handle one type of proof. If you need to handle multiple proof types, you should start multiple workers, each with a different proof type. Additionally, you can use the `--localhost` flag to bind to 127.0.0.1 instead of 0.0.0.0.
 
 ### Worker Configuration
 
@@ -40,31 +44,13 @@
 |---------------------------|---------------------------------|-----------|
 | `MPS_WORKER_LOCALHOST`    | Use localhost (127.0.0.1)       | `false`   |
 | `MPS_WORKER_PORT`         | The port number for the worker  | `50051`   |
-| `MPS_WORKER_TX_PROVER`    | Enable transaction proving      | `false`   |
-| `MPS_WORKER_BATCH_PROVER` | Enable batch proving            | `false`   |
-| `MPS_WORKER_BLOCK_PROVER` | Enable block proving            | `false`   |
 
 For example:
 ```bash
 export MPS_WORKER_LOCALHOST="true"
 export MPS_WORKER_PORT="8082"
-export MPS_WORKER_TX_PROVER="true"
-export MPS_WORKER_BATCH_PROVER="true"
 miden-proving-service start-worker
 ```
-=======
-miden-proving-service start-worker --host 0.0.0.0 --port 8082 --prover-type transaction
-```
-
-This will spawn a worker using the hosts and ports defined in the command options. In case that one of the values is not present, it will default to `0.0.0.0` for the host and `50051` for the port.
-
-The `--prover-type` flag is required and specifies which type of proof the worker will handle. The available options are:
-- `transaction`: For transaction proofs
-- `batch`: For batch proofs
-- `block`: For block proofs
-
-Each worker can only handle one type of proof. If you need to handle multiple proof types, you should start multiple workers, each with a different proof type.
->>>>>>> c9bcf372
 
 ## Proxy
 
