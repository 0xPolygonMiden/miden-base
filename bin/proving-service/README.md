--- conflicted
+++ resolved
@@ -13,11 +13,8 @@
 ## Debian Installation
 
 #### Prover
-<<<<<<< HEAD
-=======
 
 Install the Debian package:
->>>>>>> b98448dc
 ```bash
 set -e
 
@@ -27,18 +24,12 @@
 sudo diff prover.sha256 prover.checksum
 sudo dpkg -i prover.deb
 sudo rm prover.deb
-<<<<<<< HEAD
-
-sudo chown -R miden-prover /opt/miden-prover
-
-=======
 ```
 
 Edit the configuration file `/lib/systemd/system/miden-prover.service.env`
 
 Run the service:
 ```bash
->>>>>>> b98448dc
 sudo systemctl daemon-reload
 sudo systemctl enable miden-prover
 sudo systemctl start miden-prover
@@ -54,11 +45,6 @@
 sudo diff prover-proxy.sha256 prover-proxy.checksum
 sudo dpkg -i prover-proxy.deb
 sudo rm prover-proxy.deb
-<<<<<<< HEAD
-
-sudo chown -R miden-prover-proxy /opt/miden-prover-proxy
-
-=======
 ```
 
 Edit the configuration file `/lib/systemd/system/miden-prover-proxy.service.env`
@@ -67,7 +53,6 @@
 
 Run the service:
 ```bash
->>>>>>> b98448dc
 sudo systemctl daemon-reload
 sudo systemctl enable miden-prover-proxy
 sudo systemctl start miden-prover-proxy
@@ -88,19 +73,6 @@
 To start the worker service you will need to run:
 
 ```bash
-<<<<<<< HEAD
-miden-proving-service start-worker --host 0.0.0.0 --port 8082 --prover-type transaction
-```
-
-This will spawn a worker using the hosts and ports defined in the command options. In case that one of the values is not present, it will default to `0.0.0.0` for the host and `50051` for the port.
-
-The `--prover-type` flag is required and specifies which type of proof the worker will handle. The available options are:
-- `transaction`: For transaction proofs
-- `batch`: For batch proofs
-- `block`: For block proofs
-
-Each worker can only handle one type of proof. If you need to handle multiple proof types, you should start multiple workers, each with a different proof type.
-=======
 miden-proving-service start-worker --port 8082 --prover-type transaction
 ```
 
@@ -130,7 +102,6 @@
 export MPS_WORKER_PROVER_TYPE="block"
 miden-proving-service start-worker
 ```
->>>>>>> b98448dc
 
 ## Proxy
 
