use clap::Parser;
use proxy::StartProxy;
use tracing::instrument;
use update_workers::{AddWorkers, RemoveWorkers, UpdateWorkers};
use worker::{ProverType, StartWorker};

use crate::utils::MIDEN_PROVING_SERVICE;

pub mod proxy;
pub mod update_workers;
pub mod worker;

pub(crate) const PROXY_HOST: &str = "0.0.0.0";

#[derive(Debug, Parser)]
pub(crate) struct ProxyConfig {
    /// Interval in milliseconds at which the system polls for available workers to assign new
    /// tasks.
    #[clap(long, default_value = "20", env = "MPS_AVAILABLE_WORKERS_POLLING_INTERVAL_MS")]
    pub(crate) available_workers_polling_interval_ms: u64,
    /// Maximum time in seconds to establish a connection.
    #[clap(long, default_value = "10", env = "MPS_CONNECTION_TIMEOUT_SECS")]
    pub(crate) connection_timeout_secs: u64,
    /// Health check interval in seconds.
    #[clap(long, default_value = "10", env = "MPS_HEALTH_CHECK_INTERVAL_SECS")]
    pub(crate) health_check_interval_secs: u64,
    /// Maximum number of items in the queue.
    #[clap(long, default_value = "10", env = "MPS_MAX_QUEUE_ITEMS")]
    pub(crate) max_queue_items: usize,
    /// Maximum number of requests per second per IP address.
    #[clap(long, default_value = "5", env = "MPS_MAX_REQ_PER_SEC")]
    pub(crate) max_req_per_sec: isize,
    /// Maximum number of retries per request.
    #[clap(long, default_value = "1", env = "MPS_MAX_RETRIES_PER_REQUEST")]
    pub(crate) max_retries_per_request: usize,
    /// Metrics configurations.
    #[clap(flatten)]
    pub(crate) metrics_config: MetricsConfig,
    /// Port of the proxy.
    #[clap(long, default_value = "8082", env = "MPS_PORT")]
    pub(crate) port: u16,
    /// Maximum time in seconds allowed for a request to complete. Once exceeded, the request is
    /// aborted.
    #[clap(long, default_value = "100", env = "MPS_TIMEOUT_SECS")]
    pub(crate) timeout_secs: u64,
<<<<<<< HEAD
    /// Control port.
    #[clap(long, default_value = "8083", env = "MPS_CONTROL_PORT")]
    pub(crate) control_port: u16,
=======
    /// Worker update service port.
    ///
    /// Port used to add and remove workers from the proxy.
    #[clap(long, default_value = "8083", env = "MPS_WORKERS_UPDATE_PORT")]
    pub(crate) workers_update_port: u16,
    /// Supported prover type.
    ///
    /// The type of proof the proxy will handle. Only workers that support the same prover type
    /// will be able to connect to the proxy.
    #[clap(long, default_value = "transaction", env = "MPS_PROVER_TYPE")]
    pub(crate) prover_type: ProverType,
    /// Status port.
    ///
    /// Port used to get the status of the proxy. It is used to get the list of workers and their
    /// statuses, as well as the supported prover type and version of the proxy.
    #[clap(long, default_value = "8084", env = "MPS_STATUS_PORT")]
    pub(crate) status_port: u16,
>>>>>>> 38ef748e
}

#[derive(Debug, Clone, clap::Parser)]
pub struct MetricsConfig {
    /// Port for Prometheus-compatible metrics
    /// If specified, metrics will be enabled on this port. If not specified, metrics will be
    /// disabled.
    #[arg(long, env = "MPS_METRICS_PORT")]
    pub metrics_port: Option<u16>,
}

/// Root CLI struct
#[derive(Parser, Debug)]
#[clap(
    name = "miden-proving-service",
    about = "A stand-alone service for proving Miden transactions.",
    version,
    rename_all = "kebab-case"
)]
pub struct Cli {
    #[clap(subcommand)]
    action: Command,
}

/// CLI actions
#[derive(Debug, Parser)]
pub enum Command {
    /// Starts the workers with the configuration defined in the command.
    StartWorker(StartWorker),
    /// Starts the proxy.
    StartProxy(StartProxy),
    /// Adds workers to the proxy.
    ///
    /// This command will make a request to the proxy to add the specified workers.
    AddWorkers(AddWorkers),
    /// Removes workers from the proxy.
    ///
    /// This command will make a request to the proxy to remove the specified workers.
    RemoveWorkers(RemoveWorkers),
}

/// CLI entry point
impl Cli {
    #[instrument(target = MIDEN_PROVING_SERVICE, name = "cli:execute", skip_all, ret(level = "info"), err)]
    pub async fn execute(&self) -> Result<(), String> {
        match &self.action {
            // For the `StartWorker` command, we need to create a new runtime and run the worker
            Command::StartWorker(worker_init) => worker_init.execute().await,
            Command::StartProxy(proxy_init) => proxy_init.execute().await,
            Command::AddWorkers(update_workers) => {
                let update_workers: UpdateWorkers = update_workers.clone().into();
                update_workers.execute().await
            },
            Command::RemoveWorkers(update_workers) => {
                let update_workers: UpdateWorkers = update_workers.clone().into();
                update_workers.execute().await
            },
        }
    }
}<|MERGE_RESOLUTION|>--- conflicted
+++ resolved
@@ -43,16 +43,11 @@
     /// aborted.
     #[clap(long, default_value = "100", env = "MPS_TIMEOUT_SECS")]
     pub(crate) timeout_secs: u64,
-<<<<<<< HEAD
     /// Control port.
+    /// 
+    /// Port used to add and remove workers from the proxy.
     #[clap(long, default_value = "8083", env = "MPS_CONTROL_PORT")]
     pub(crate) control_port: u16,
-=======
-    /// Worker update service port.
-    ///
-    /// Port used to add and remove workers from the proxy.
-    #[clap(long, default_value = "8083", env = "MPS_WORKERS_UPDATE_PORT")]
-    pub(crate) workers_update_port: u16,
     /// Supported prover type.
     ///
     /// The type of proof the proxy will handle. Only workers that support the same prover type
@@ -65,7 +60,6 @@
     /// statuses, as well as the supported prover type and version of the proxy.
     #[clap(long, default_value = "8084", env = "MPS_STATUS_PORT")]
     pub(crate) status_port: u16,
->>>>>>> 38ef748e
 }
 
 #[derive(Debug, Clone, clap::Parser)]
