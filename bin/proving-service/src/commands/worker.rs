use clap::{Parser, ValueEnum};
use serde::{Deserialize, Serialize};
use tokio::net::TcpListener;
use tokio_stream::wrappers::TcpListenerStream;
use tonic_health::server::health_reporter;
use tracing::{info, instrument};

use crate::{api::RpcListener, generated::api_server::ApiServer, utils::MIDEN_PROVING_SERVICE};

<<<<<<< HEAD
/// Specifies the types of proving tasks a worker can handle.
/// Multiple options can be enabled simultaneously.
#[derive(Debug, Parser, Clone, Copy, Default)]
pub struct ProverTypeSupport {
    /// Enables transaction proving.
    #[clap(long, default_value = "false", env = "MPS_WORKER_TX_PROVER")]
    tx_prover: bool,
    /// Enables batch proving.
    #[clap(long, default_value = "false", env = "MPS_WORKER_BATCH_PROVER")]
    batch_prover: bool,
    /// Enables block proving.
    #[clap(long, default_value = "false", env = "MPS_WORKER_BLOCK_PROVER")]
    block_prover: bool,
=======
/// Specifies the type of proving task a worker can handle.
#[derive(Debug, Clone, Copy, Default, ValueEnum, PartialEq, Serialize, Deserialize)]
pub enum ProverType {
    /// Transaction proving
    #[default]
    Transaction,
    /// Batch proving
    Batch,
    /// Block proving
    Block,
>>>>>>> c9bcf372
}

impl ProverType {
    /// Returns the corresponding ProofType from the generated code
    pub fn to_proof_type(&self) -> crate::generated::ProofType {
        match self {
            ProverType::Transaction => crate::generated::ProofType::Transaction,
            ProverType::Batch => crate::generated::ProofType::Batch,
            ProverType::Block => crate::generated::ProofType::Block,
        }
    }
}

impl std::fmt::Display for ProverType {
    fn fmt(&self, f: &mut std::fmt::Formatter<'_>) -> std::fmt::Result {
        match self {
            ProverType::Transaction => write!(f, "transaction"),
            ProverType::Batch => write!(f, "batch"),
            ProverType::Block => write!(f, "block"),
        }
    }
}

impl std::str::FromStr for ProverType {
    type Err = String;

    fn from_str(s: &str) -> Result<Self, Self::Err> {
        match s.to_lowercase().as_str() {
            "transaction" => Ok(ProverType::Transaction),
            "batch" => Ok(ProverType::Batch),
            "block" => Ok(ProverType::Block),
            _ => Err(format!("Invalid proof type: {}", s)),
        }
    }
}

/// Starts a worker.
#[derive(Debug, Parser)]
pub struct StartWorker {
    /// Use localhost (127.0.0.1) instead of 0.0.0.0
    #[clap(long, env = "MPS_WORKER_LOCALHOST")]
    localhost: bool,
    /// The port of the worker
    #[clap(long, default_value = "50051", env = "MPS_WORKER_PORT")]
    port: u16,
    /// The type of prover that the worker will be handling
    #[clap(long)]
    prover_type: ProverType,
}

impl StartWorker {
    /// Starts a worker.
    ///
    /// This method receives the port from the CLI and starts a worker on that port.
    /// The host will be 127.0.0.1 if --localhost is specified, otherwise 0.0.0.0.
    /// In case that the port is not provided, it will default to `50051`.
    ///
    /// The worker includes a health reporter that will mark the service as serving, following the
    /// [gRPC health checking protocol](
    /// https://github.com/grpc/grpc-proto/blob/master/grpc/health/v1/health.proto).
    #[instrument(target = MIDEN_PROVING_SERVICE, name = "worker:execute")]
    pub async fn execute(&self) -> Result<(), String> {
        let host = if self.localhost { "127.0.0.1" } else { "0.0.0.0" };
        let worker_addr = format!("{}:{}", host, self.port);
        let rpc = RpcListener::new(
            TcpListener::bind(&worker_addr).await.map_err(|err| err.to_string())?,
            self.prover_type,
        );

        info!(
            "Server listening on {}",
            rpc.listener.local_addr().map_err(|err| err.to_string())?
        );

        // Create a health reporter
        let (mut health_reporter, health_service) = health_reporter();

        // Mark the service as serving
        health_reporter.set_serving::<ApiServer<RpcListener>>().await;

        tonic::transport::Server::builder()
            .accept_http1(true)
            .add_service(tonic_web::enable(rpc.api_service))
            .add_service(tonic_web::enable(rpc.status_service))
            .add_service(health_service)
            .serve_with_incoming(TcpListenerStream::new(rpc.listener))
            .await
            .map_err(|err| err.to_string())?;

        Ok(())
    }
}<|MERGE_RESOLUTION|>--- conflicted
+++ resolved
@@ -7,21 +7,6 @@
 
 use crate::{api::RpcListener, generated::api_server::ApiServer, utils::MIDEN_PROVING_SERVICE};
 
-<<<<<<< HEAD
-/// Specifies the types of proving tasks a worker can handle.
-/// Multiple options can be enabled simultaneously.
-#[derive(Debug, Parser, Clone, Copy, Default)]
-pub struct ProverTypeSupport {
-    /// Enables transaction proving.
-    #[clap(long, default_value = "false", env = "MPS_WORKER_TX_PROVER")]
-    tx_prover: bool,
-    /// Enables batch proving.
-    #[clap(long, default_value = "false", env = "MPS_WORKER_BATCH_PROVER")]
-    batch_prover: bool,
-    /// Enables block proving.
-    #[clap(long, default_value = "false", env = "MPS_WORKER_BLOCK_PROVER")]
-    block_prover: bool,
-=======
 /// Specifies the type of proving task a worker can handle.
 #[derive(Debug, Clone, Copy, Default, ValueEnum, PartialEq, Serialize, Deserialize)]
 pub enum ProverType {
@@ -32,7 +17,6 @@
     Batch,
     /// Block proving
     Block,
->>>>>>> c9bcf372
 }
 
 impl ProverType {
