use std::{
    collections::VecDeque,
    sync::{Arc, LazyLock},
    time::{Duration, Instant},
};

use async_trait::async_trait;
use bytes::Bytes;
use metrics::{
    QUEUE_LATENCY, QUEUE_SIZE, RATE_LIMIT_VIOLATIONS, RATE_LIMITED_REQUESTS, REQUEST_COUNT,
    REQUEST_FAILURE_COUNT, REQUEST_LATENCY, REQUEST_RETRIES, WORKER_BUSY, WORKER_COUNT,
    WORKER_REQUEST_COUNT, WORKER_UNHEALTHY,
};
use pingora::{
    http::ResponseHeader,
    prelude::*,
    protocols::Digest,
    upstreams::peer::{ALPN, Peer},
};
use pingora_core::{Result, upstreams::peer::HttpPeer};
use pingora_limits::rate::Rate;
use pingora_proxy::{ProxyHttp, Session};
use tokio::sync::RwLock;
use tracing::{Span, debug, error, info, info_span, warn};
use uuid::Uuid;
use worker::Worker;

use crate::{
    commands::{
        ProxyConfig,
        update_workers::{Action, UpdateWorkers},
        worker::ProverType,
    },
    error::ProvingServiceError,
    utils::{
        MIDEN_PROVING_SERVICE, create_queue_full_response, create_response_with_error_message,
        create_too_many_requests_response,
    },
};

mod health_check;
pub mod metrics;
pub(crate) mod status;
pub(crate) mod update_workers;
mod worker;

// LOAD BALANCER STATE
// ================================================================================================

/// Load balancer that uses a round robin strategy
#[derive(Debug)]
pub struct LoadBalancerState {
    workers: Arc<RwLock<Vec<Worker>>>,
    timeout_secs: Duration,
    connection_timeout_secs: Duration,
    max_queue_items: usize,
    max_retries_per_request: usize,
    max_req_per_sec: isize,
    available_workers_polling_interval: Duration,
    health_check_interval: Duration,
    supported_prover_type: ProverType,
}

impl LoadBalancerState {
    /// Create a new load balancer
    ///
    /// # Errors
    /// Returns an error if:
    /// - The worker cannot be created.
    #[tracing::instrument(name = "proxy:new_load_balancer", skip(initial_workers))]
    pub async fn new(
        initial_workers: Vec<String>,
        config: &ProxyConfig,
    ) -> core::result::Result<Self, ProvingServiceError> {
        let mut workers: Vec<Worker> = Vec::with_capacity(initial_workers.len());

        let connection_timeout = Duration::from_secs(config.connection_timeout_secs);
        let total_timeout = Duration::from_secs(config.timeout_secs);

        for worker_addr in initial_workers {
            match Worker::new(worker_addr, connection_timeout, total_timeout).await {
                Ok(w) => workers.push(w),
                Err(e) => {
                    error!("Failed to create worker: {}", e);
                },
            }
        }

        info!("Workers created: {:?}", workers);

        WORKER_COUNT.set(workers.len() as i64);
        RATE_LIMIT_VIOLATIONS.reset();
        RATE_LIMITED_REQUESTS.reset();
        REQUEST_RETRIES.reset();

        Ok(Self {
            workers: Arc::new(RwLock::new(workers)),
            timeout_secs: total_timeout,
            connection_timeout_secs: connection_timeout,
            max_queue_items: config.max_queue_items,
            max_retries_per_request: config.max_retries_per_request,
            max_req_per_sec: config.max_req_per_sec,
            available_workers_polling_interval: Duration::from_millis(
                config.available_workers_polling_interval_ms,
            ),
            health_check_interval: Duration::from_secs(config.health_check_interval_secs),
            supported_prover_type: config.prover_type,
        })
    }

    /// Gets an available worker and marks it as unavailable.
    ///
    /// If no worker is available, it will return None.
    pub async fn pop_available_worker(&self) -> Option<Worker> {
        let mut available_workers = self.workers.write().await;
        available_workers.iter_mut().find(|w| w.is_available()).map(|w| {
            w.set_availability(false);
            WORKER_BUSY.inc();
            w.clone()
        })
    }

    /// Marks the given worker as available and moves it to the end of the list.
    ///
    /// If the worker is not in the list, it won't be added.
    /// The worker is moved to the end of the list to avoid overloading since the selection of the
    /// worker is done in order, causing the workers at the beggining of the list to be selected
    /// more often.
    pub async fn add_available_worker(&self, worker: Worker) {
        let mut workers = self.workers.write().await;
        if let Some(pos) = workers.iter().position(|w| *w == worker) {
            // Remove the worker from its current position
            let mut w = workers.remove(pos);
            // Mark it as available
            w.set_availability(true);
            // Add it to the end of the list
            workers.push(w);
        }
    }

    /// Updates the list of available workers based on the given action ("add" or "remove").
    ///
    /// # Behavior
    ///
    /// ## Add Action
    /// - If the worker exists in the current workers list, do nothing.
    /// - Otherwise, add it and mark it as available.
    ///
    /// ## Remove Action
    /// - If the worker exists in the current workers list, remove it.
    /// - Otherwise, do nothing.
    ///
    /// # Errors
    /// - If the worker cannot be created.
    pub async fn update_workers(
        &self,
        update_workers: UpdateWorkers,
    ) -> std::result::Result<(), ProvingServiceError> {
        let mut workers = self.workers.write().await;
        info!("Current workers: {:?}", workers);

        let mut native_workers = Vec::new();

        for worker_addr in update_workers.workers {
            native_workers.push(
                Worker::new(worker_addr, self.connection_timeout_secs, self.timeout_secs).await?,
            );
        }

        match update_workers.action {
            Action::Add => {
                for worker in native_workers {
                    if !workers.iter().any(|w| w == &worker) {
                        workers.push(worker);
                    }
                }
            },
            Action::Remove => {
                for worker in native_workers {
                    workers.retain(|w| w != &worker);
                }
            },
        }

        info!("Workers updated: {:?}", workers);
        WORKER_COUNT.set(workers.len() as i64);

        Ok(())
    }

    /// Get the total number of current workers.
    pub async fn num_workers(&self) -> usize {
        self.workers.read().await.len()
    }

    /// Get the number of busy workers.
    pub async fn num_busy_workers(&self) -> usize {
        self.workers.read().await.iter().filter(|w| !w.is_available()).count()
    }
<<<<<<< HEAD

    /// Check the health of the workers.
    ///
    /// Performs a health check on each worker using the gRPC health check protocol.
    ///
    /// If a worker is not healthy, it will be marked as unhealthy and the number of unhealthy
    /// workers will be incremented.
    async fn check_workers_health(&self, workers: impl Iterator<Item = &mut Worker>) {
        for worker in workers {
            if let Some(is_healthy) = worker.is_healthy().await {
                if is_healthy {
                    worker.mark_as_healthy();
                } else {
                    worker.mark_as_unhealthy();
                    WORKER_UNHEALTHY.with_label_values(&[&worker.address()]).inc();
                }
            }
        }
    }
=======
>>>>>>> 38ef748e
}

/// Rate limiter
static RATE_LIMITER: LazyLock<Rate> = LazyLock::new(|| Rate::new(Duration::from_secs(1)));

// REQUEST QUEUE
// ================================================================================================

/// Request queue holds the list of requests that are waiting to be processed by the workers and
/// the time they were enqueued.
/// It is used to keep track of the order of the requests to then assign them to the workers.
pub struct RequestQueue {
    queue: RwLock<VecDeque<(Uuid, Instant)>>,
}

impl RequestQueue {
    /// Create a new empty request queue
    #[allow(clippy::new_without_default)]
    pub fn new() -> Self {
        QUEUE_SIZE.set(0);
        Self { queue: RwLock::new(VecDeque::new()) }
    }

    /// Get the length of the queue
    #[allow(clippy::len_without_is_empty)]
    pub async fn len(&self) -> usize {
        self.queue.read().await.len()
    }

    /// Enqueue a request
    pub async fn enqueue(&self, request_id: Uuid) {
        QUEUE_SIZE.inc();
        let mut queue = self.queue.write().await;
        queue.push_back((request_id, Instant::now()));
    }

    /// Dequeue a request
    pub async fn dequeue(&self) -> Option<Uuid> {
        let mut queue = self.queue.write().await;
        // If the queue was empty, the queue size does not change
        if let Some((request_id, queued_time)) = queue.pop_front() {
            QUEUE_SIZE.dec();
            QUEUE_LATENCY.observe(queued_time.elapsed().as_secs_f64());
            Some(request_id)
        } else {
            None
        }
    }

    /// Peek at the first request in the queue
    pub async fn peek(&self) -> Option<Uuid> {
        let queue = self.queue.read().await;
        queue.front().copied().map(|(request_id, _)| request_id)
    }
}

/// Shared state. It keeps track of the order of the requests to then assign them to the workers.
static QUEUE: LazyLock<RequestQueue> = LazyLock::new(RequestQueue::new);

// REQUEST CONTEXT
// ================================================================================================

/// Custom context for the request/response lifecycle
///
/// We use this context to keep track of the number of tries for a request, the unique ID for the
/// request, the worker that will process the request, a span that will be used for traces along
/// the transaction execution, and a timer to track how long the request took.
#[derive(Debug)]
pub struct RequestContext {
    /// Number of tries for the request
    tries: usize,
    /// Unique ID for the request
    request_id: Uuid,
    /// Worker that will process the request
    worker: Option<Worker>,
    /// Parent span for the request
    parent_span: Span,
    /// Time when the request was created
    created_at: Instant,
}

impl RequestContext {
    /// Create a new request context
    fn new() -> Self {
        let request_id = Uuid::new_v4();
        Self {
            tries: 0,
            request_id,
            worker: None,
            parent_span: info_span!(target: MIDEN_PROVING_SERVICE, "proxy:new_request", request_id = request_id.to_string()),
            created_at: Instant::now(),
        }
    }

    /// Set the worker that will process the request
    fn set_worker(&mut self, worker: Worker) {
        WORKER_REQUEST_COUNT.with_label_values(&[&worker.address()]).inc();
        self.worker = Some(worker);
    }
}

// LOAD BALANCER
// ================================================================================================

/// Wrapper around the load balancer that implements the ProxyHttp trait
///
/// This wrapper is used to implement the ProxyHttp trait for `Arc<LoadBalancer>`.
/// This is necessary because we want to share the load balancer between the proxy server and the
/// health check background service.
#[derive(Debug)]
pub struct LoadBalancer(pub Arc<LoadBalancerState>);

/// Implements load-balancing of incoming requests across a pool of workers.
///
/// At the backend-level, a request lifecycle works as follows:
/// - When a new requests arrives, [LoadBalancer::request_filter()] method is called. In this method
///   we apply IP-based rate-limiting to the request and check if the request queue is full. In this
///   method we also handle the special case update workers request.
/// - Next, the [Self::upstream_peer()] method is called. We use it to figure out which worker will
///   process the request. Inside `upstream_peer()`, we add the request to the queue of requests.
///   Once the request gets to the front of the queue, we forward it to an available worker. This
///   step is also in charge of setting the SNI, timeouts, and enabling HTTP/2. Finally, we
///   establish a connection with the worker.
/// - Before sending the request to the upstream server and if the connection succeed, the
///   [Self::upstream_request_filter()] method is called. In this method, we ensure that the correct
///   headers are forwarded for gRPC requests.
/// - If the connection fails, the [Self::fail_to_connect()] method is called. In this method, we
///   retry the request [self.max_retries_per_request] times.
/// - Once the worker processes the request (either successfully or with a failure),
///   [Self::logging()] method is called. In this method, we log the request lifecycle and set the
///   worker as available.
#[async_trait]
impl ProxyHttp for LoadBalancer {
    type CTX = RequestContext;
    fn new_ctx(&self) -> Self::CTX {
        RequestContext::new()
    }

    /// Decide whether to filter the request or not. Also, handle the special case of the update
    /// workers request.
    ///
    /// Here we apply IP-based rate-limiting to the request. We also check if the queue is full.
    ///
    /// If the request is rate-limited, we return a 429 response. Otherwise, we return false.
    #[tracing::instrument(name = "proxy:request_filter", parent = &ctx.parent_span, skip(session))]
    async fn request_filter(&self, session: &mut Session, ctx: &mut Self::CTX) -> Result<bool>
    where
        Self::CTX: Send + Sync,
    {
        // Extract the client address early
        let client_addr = match session.client_addr() {
            Some(addr) => addr.to_string(),
            None => {
                return create_response_with_error_message(
                    session.as_downstream_mut(),
                    "No socket address".to_string(),
                )
                .await;
            },
        };

        info!("Client address: {:?}", client_addr);

        // Increment the request count
        REQUEST_COUNT.inc();

        let user_id = Some(client_addr);

        // Retrieve the current window requests
        let curr_window_requests = RATE_LIMITER.observe(&user_id, 1);

        // Rate limit the request
        if curr_window_requests > self.0.max_req_per_sec {
            RATE_LIMITED_REQUESTS.inc();

            // Only count a violation the first time in a given window
            if curr_window_requests == self.0.max_req_per_sec + 1 {
                RATE_LIMIT_VIOLATIONS.inc();
            }

            return create_too_many_requests_response(session, self.0.max_req_per_sec).await;
        };

        let queue_len = QUEUE.len().await;

        info!("New request with ID: {}", ctx.request_id);
        info!("Queue length: {}", queue_len);

        // Check if the queue is full
        if queue_len >= self.0.max_queue_items {
            return create_queue_full_response(session).await;
        }

        Ok(false)
    }

    /// Returns [HttpPeer] corresponding to the worker that will handle the current request.
    ///
    /// Here we enqueue the request and wait for it to be at the front of the queue and a worker
    /// becomes available, then we dequeue the request and process it. We then set the SNI,
    /// timeouts, and enable HTTP/2.
    ///
    /// Note that the request will be assigned a worker here, and the worker will be removed from
    /// the list of available workers once it reaches the [Self::logging] method.
    #[tracing::instrument(name = "proxy:upstream_peer", parent = &ctx.parent_span, skip(_session))]
    async fn upstream_peer(
        &self,
        _session: &mut Session,
        ctx: &mut Self::CTX,
    ) -> Result<Box<HttpPeer>> {
        let request_id = ctx.request_id;

        // Add the request to the queue.
        QUEUE.enqueue(request_id).await;

        // Wait for the request to be at the front of the queue
        loop {
            // The request is at the front of the queue.
            if QUEUE.peek().await.expect("Queue should not be empty") != request_id {
                continue;
            }

            // Check if there is an available worker
            if let Some(worker) = self.0.pop_available_worker().await {
                debug!("Worker {} picked up the request with ID: {}", worker.address(), request_id);
                ctx.set_worker(worker);
                break;
            }
            debug!("All workers are busy");
            tokio::time::sleep(self.0.available_workers_polling_interval).await;
        }

        // Remove the request from the queue
        QUEUE.dequeue().await;

        // Set SNI
        let mut http_peer = HttpPeer::new(
            ctx.worker.clone().expect("Failed to get worker").address(),
            false,
            "".to_string(),
        );
        let peer_opts =
            http_peer.get_mut_peer_options().ok_or(Error::new(ErrorType::InternalError))?;

        // Timeout settings
        peer_opts.total_connection_timeout = Some(self.0.timeout_secs);
        peer_opts.connection_timeout = Some(self.0.connection_timeout_secs);
        peer_opts.read_timeout = Some(self.0.timeout_secs);
        peer_opts.write_timeout = Some(self.0.timeout_secs);
        peer_opts.idle_timeout = Some(self.0.timeout_secs);

        // Enable HTTP/2
        peer_opts.alpn = ALPN::H2;

        let peer = Box::new(http_peer);
        Ok(peer)
    }

    /// Applies the necessary filters to the request before sending it to the upstream server.
    ///
    /// Here we ensure that the correct headers are forwarded for gRPC requests.
    ///
    /// This method is called right after [Self::upstream_peer()] returns a [HttpPeer] and a
    /// connection is established with the worker.
    #[tracing::instrument(name = "proxy:upstream_request_filter", parent = &_ctx.parent_span, skip(_session))]
    async fn upstream_request_filter(
        &self,
        _session: &mut Session,
        upstream_request: &mut RequestHeader,
        _ctx: &mut Self::CTX,
    ) -> Result<()>
    where
        Self::CTX: Send + Sync,
    {
        // Check if it's a gRPC request
        if let Some(content_type) = upstream_request.headers.get("content-type") {
            if content_type == "application/grpc" {
                // Ensure the correct host and gRPC headers are forwarded
                upstream_request.insert_header("content-type", "application/grpc")?;
            }
        }

        Ok(())
    }

    /// Retry the request if the connection fails.
    #[tracing::instrument(name = "proxy:fail_to_connect", parent = &ctx.parent_span, skip(_session))]
    fn fail_to_connect(
        &self,
        _session: &mut Session,
        _peer: &HttpPeer,
        ctx: &mut Self::CTX,
        mut e: Box<Error>,
    ) -> Box<Error> {
        if ctx.tries > self.0.max_retries_per_request {
            return e;
        }
        REQUEST_RETRIES.inc();
        ctx.tries += 1;
        e.set_retry(true);
        e
    }

    /// Logs the request lifecycle in case that an error happened and sets the worker as available.
    ///
    /// This method is the last one in the request lifecycle, no matter if the request was
    /// processed or not.
    #[tracing::instrument(name = "proxy:logging", parent = &ctx.parent_span, skip(_session))]
    async fn logging(&self, _session: &mut Session, e: Option<&Error>, ctx: &mut Self::CTX)
    where
        Self::CTX: Send + Sync,
    {
        if let Some(e) = e {
            REQUEST_FAILURE_COUNT.inc();
            error!("Error: {:?}", e);
        }

        // Mark the worker as available
        if let Some(worker) = ctx.worker.take() {
            self.0.add_available_worker(worker).await;
        }

        REQUEST_LATENCY.observe(ctx.created_at.elapsed().as_secs_f64());

        // Update the number of busy workers
        WORKER_BUSY.set(self.0.num_busy_workers().await as i64);
    }

    // The following methods are a copy of the default implementation defined in the trait, but
    // with tracing instrumentation.
    // Pingora calls these methods to handle the request/response lifecycle internally and since
    // the trait is defined in a different crate, we cannot add the tracing instrumentation there.
    // We use the default implementation by implementing the method for our specific type, adding
    // the tracing instrumentation and internally calling `ProxyHttp` methods.
    // ============================================================================================
    #[tracing::instrument(name = "proxy:early_request_filter", parent = &ctx.parent_span, skip(_session))]
    async fn early_request_filter(
        &self,
        _session: &mut Session,
        ctx: &mut Self::CTX,
    ) -> Result<()> {
        ProxyHttpDefaultImpl.early_request_filter(_session, &mut ()).await
    }

    #[tracing::instrument(name = "proxy:connected_to_upstream", parent = &ctx.parent_span, skip(_session, _sock, _reused, _peer, _fd, _digest))]
    async fn connected_to_upstream(
        &self,
        _session: &mut Session,
        _reused: bool,
        _peer: &HttpPeer,
        #[cfg(unix)] _fd: std::os::unix::io::RawFd,
        #[cfg(windows)] _sock: std::os::windows::io::RawSocket,
        _digest: Option<&Digest>,
        ctx: &mut Self::CTX,
    ) -> Result<()> {
        ProxyHttpDefaultImpl
            .connected_to_upstream(_session, _reused, _peer, _fd, _digest, &mut ())
            .await
    }

    #[tracing::instrument(name = "proxy:request_body_filter", parent = &ctx.parent_span, skip(_session, _body))]
    async fn request_body_filter(
        &self,
        _session: &mut Session,
        _body: &mut Option<Bytes>,
        _end_of_stream: bool,
        ctx: &mut Self::CTX,
    ) -> Result<()> {
        ProxyHttpDefaultImpl
            .request_body_filter(_session, _body, _end_of_stream, &mut ())
            .await
    }

    #[tracing::instrument(name = "proxy:upstream_response_filter", parent = &ctx.parent_span, skip(_session, _upstream_response))]
    fn upstream_response_filter(
        &self,
        _session: &mut Session,
        _upstream_response: &mut ResponseHeader,
        ctx: &mut Self::CTX,
    ) {
        ProxyHttpDefaultImpl.upstream_response_filter(_session, _upstream_response, &mut ())
    }

    #[tracing::instrument(name = "proxy:response_filter", parent = &ctx.parent_span, skip(_session, _upstream_response))]
    async fn response_filter(
        &self,
        _session: &mut Session,
        _upstream_response: &mut ResponseHeader,
        ctx: &mut Self::CTX,
    ) -> Result<()>
    where
        Self::CTX: Send + Sync,
    {
        ProxyHttpDefaultImpl
            .response_filter(_session, _upstream_response, &mut ())
            .await
    }

    #[tracing::instrument(name = "proxy:upstream_response_body_filter", parent = &ctx.parent_span, skip(_session, _body))]
    fn upstream_response_body_filter(
        &self,
        _session: &mut Session,
        _body: &mut Option<Bytes>,
        _end_of_stream: bool,
        ctx: &mut Self::CTX,
    ) {
        ProxyHttpDefaultImpl.upstream_response_body_filter(_session, _body, _end_of_stream, &mut ())
    }

    #[tracing::instrument(name = "proxy:response_body_filter", parent = &ctx.parent_span, skip(_session, _body))]
    fn response_body_filter(
        &self,
        _session: &mut Session,
        _body: &mut Option<Bytes>,
        _end_of_stream: bool,
        ctx: &mut Self::CTX,
    ) -> Result<Option<Duration>>
    where
        Self::CTX: Send + Sync,
    {
        ProxyHttpDefaultImpl.response_body_filter(_session, _body, _end_of_stream, &mut ())
    }

    #[tracing::instrument(name = "proxy:fail_to_proxy", parent = &ctx.parent_span, skip(session))]
    async fn fail_to_proxy(&self, session: &mut Session, e: &Error, ctx: &mut Self::CTX) -> u16
    where
        Self::CTX: Send + Sync,
    {
        ProxyHttpDefaultImpl.fail_to_proxy(session, e, &mut ()).await
    }

    #[tracing::instrument(name = "proxy:error_while_proxy", parent = &ctx.parent_span, skip(session))]
    fn error_while_proxy(
        &self,
        peer: &HttpPeer,
        session: &mut Session,
        e: Box<Error>,
        ctx: &mut Self::CTX,
        client_reused: bool,
    ) -> Box<Error> {
        ProxyHttpDefaultImpl.error_while_proxy(peer, session, e, &mut (), client_reused)
    }
}

// PROXY HTTP DEFAULT IMPLEMENTATION
// ================================================================================================

/// Default implementation of the [ProxyHttp] trait.
///
/// It is used to provide the default methods of the trait in order for the [LoadBalancer] to
/// implement the trait adding tracing instrumentation but without having to copy all default
/// implementations.
struct ProxyHttpDefaultImpl;

#[async_trait]
impl ProxyHttp for ProxyHttpDefaultImpl {
    type CTX = ();
    fn new_ctx(&self) {}

    /// This method is the only one that does not have a default implementation in the trait.
    async fn upstream_peer(
        &self,
        _session: &mut Session,
        _ctx: &mut Self::CTX,
    ) -> Result<Box<HttpPeer>> {
        unimplemented!("This is a dummy implementation, should not be called")
    }
}<|MERGE_RESOLUTION|>--- conflicted
+++ resolved
@@ -197,28 +197,6 @@
     pub async fn num_busy_workers(&self) -> usize {
         self.workers.read().await.iter().filter(|w| !w.is_available()).count()
     }
-<<<<<<< HEAD
-
-    /// Check the health of the workers.
-    ///
-    /// Performs a health check on each worker using the gRPC health check protocol.
-    ///
-    /// If a worker is not healthy, it will be marked as unhealthy and the number of unhealthy
-    /// workers will be incremented.
-    async fn check_workers_health(&self, workers: impl Iterator<Item = &mut Worker>) {
-        for worker in workers {
-            if let Some(is_healthy) = worker.is_healthy().await {
-                if is_healthy {
-                    worker.mark_as_healthy();
-                } else {
-                    worker.mark_as_unhealthy();
-                    WORKER_UNHEALTHY.with_label_values(&[&worker.address()]).inc();
-                }
-            }
-        }
-    }
-=======
->>>>>>> 38ef748e
 }
 
 /// Rate limiter
