use.std::utils

use.kernel::epilogue
use.kernel::memory
use.kernel::note
use.kernel::prologue

# TRACES
# =================================================================================================

# Trace emitted to signal that an execution of the transaction prologue has started.
const.PROLOGUE_START=131072
# Trace emitted to signal that an execution of the transaction prologue has ended.
const.PROLOGUE_END=131073

# Trace emitted to signal that the notes processing has started.
const.NOTES_PROCESSING_START=131074
# Trace emitted to signal that the notes processing has ended.
const.NOTES_PROCESSING_END=131075

# Trace emitted to signal that the note consuming has started.
const.NOTE_EXECUTION_START=131076
# Trace emitted to signal that the note consuming has ended.
const.NOTE_EXECUTION_END=131077

# Trace emitted to signal that the transaction script processing has started.
const.TX_SCRIPT_PROCESSING_START=131078
# Trace emitted to signal that the transaction script processing has ended.
const.TX_SCRIPT_PROCESSING_END=131079

# Trace emitted to signal that an execution of the transaction epilogue has started.
const.EPILOGUE_START=131080
# Trace emitted to signal that an execution of the transaction epilogue has ended.
const.EPILOGUE_END=131081

# MAIN
# =================================================================================================

#! Transaction kernel program.
#!
#! This is the entry point of the transaction kernel, the program will perform the following
#! operations:
#! 1. Run the prologue to prepare the transaction's root context.
#! 2. Run all the notes' scripts.
#! 3. Run the transaction script.
#! 4. Run the epilogue to compute and validate the final state.
#!
#! See `prologue::prepare_transaction` for additional details on the VM's initial state, including
#! the advice provider.
#!
<<<<<<< HEAD
#! Inputs: [
#!   BLOCK_COMMITMENT,
#!   INITIAL_ACCOUNT_HASH,
#!   INPUT_NOTES_COMMITMENT,
#!   account_id_prefix, account_id_suffix, block_num,
#! ]
#! Outputs: [OUTPUT_NOTES_COMMITMENT, FINAL_ACCOUNT_HASH]
=======
#! Inputs:  [BLOCK_HASH, account_id, INITIAL_ACCOUNT_HASH, INPUT_NOTES_COMMITMENT]
#! Outputs: [OUTPUT_NOTES_COMMITMENT, FINAL_ACCOUNT_HASH, tx_expiration_block_num]
>>>>>>> 2c5fb47f
#!
#! Where:
#! - BLOCK_COMMITMENT is the reference block for the transaction execution.
#! - block_num is the reference block number.
#! - account_id is the account that the transaction is being executed against.
#! - INITIAL_ACCOUNT_HASH is the account state prior to the transaction, EMPTY_WORD for new accounts.
#! - INPUT_NOTES_COMMITMENT, see `transaction::api::get_input_notes_commitment`.
#! - OUTPUT_NOTES_COMMITMENT is the commitment to the notes created by the transaction.
#! - FINAL_ACCOUNT_HASH is the account's hash after execution the transaction.
proc.main.1
    # Prologue
    # ---------------------------------------------------------------------------------------------
    # use `push.* drop` instructions before `trace` to make sure that MAST root will be unique
    push.91683607 drop
    trace.PROLOGUE_START

    exec.prologue::prepare_transaction
    # => []

    # use `push.* drop` instructions before `trace` to make sure that MAST root will be unique
    push.3551582517 drop
    trace.PROLOGUE_END

    # Note Processing
    # ---------------------------------------------------------------------------------------------

    # use `push.* drop` instructions before `trace` to make sure that MAST root will be unique
    push.1597639019 drop
    trace.NOTES_PROCESSING_START

    exec.memory::get_num_input_notes
    # => [num_input_notes]

    # compute the memory location after all input notes, i.e. the exit condition
    dup exec.memory::get_input_note_ptr loc_store.0
    # => [num_input_notes]

    eq.0 not
    # => [should_loop]

    while.true
        # use `push.* drop` instructions before `trace` to make sure that MAST root will be unique
        push.1161965828 drop
        trace.NOTE_EXECUTION_START
        # => []

        exec.note::prepare_note
        # => [note_script_root_ptr, NOTE_ARGS]

        # run note's script
        dyncall
        # => [X, X, X, X]

        # Clear the stack, the note can leave up to 4 words on the stack due to the dyncall
        dropw dropw dropw dropw
        # => []

        exec.note::increment_current_input_note_ptr
        # => [current_input_note_ptr]

        # loop condition, exit when the memory ptr is after all input notes
        loc_load.0 neq
        # => [should_loop]

        # use `push.* drop` instructions before `trace` to make sure that MAST root will be unique
        push.1680624729 drop
        trace.NOTE_EXECUTION_END
    end

    exec.note::note_processing_teardown
    # => []

    # use `push.* drop` instructions before `trace` to make sure that MAST root will be unique
    push.920581323 drop
    trace.NOTES_PROCESSING_END

    # Transaction Script Processing
    # ---------------------------------------------------------------------------------------------

    # use `push.* drop` instructions before `trace` to make sure that MAST root will be unique
    push.4103684209 drop
    trace.TX_SCRIPT_PROCESSING_START

    # get the memory address of the transaction script root and load it to the stack
    exec.memory::get_tx_script_root_ptr
    padw dup.4 mem_loadw
    # => [TX_SCRIPT_ROOT, tx_script_root_ptr]

    exec.utils::is_empty_word not movdn.4 dropw
    # => [has_tx_script, tx_script_root_ptr]

    if.true
        # execute the transaction script
        dyncall
        # => [OUTPUT_3, OUTPUT_2, OUTPUT_1, OUTPUT_0]

        # clean up transaction script outputs
        dropw dropw dropw dropw
        # => []
    else
        # drop the pointer to the empty transaction script root
        drop
        # => []
    end

    # use `push.* drop` instructions before `trace` to make sure that MAST root will be unique
    push.1155406220 drop
    trace.TX_SCRIPT_PROCESSING_END

    # Epilogue
    # ---------------------------------------------------------------------------------------------

    # use `push.* drop` instructions before `trace` to make sure that MAST root will be unique
    push.1887961092 drop
    trace.EPILOGUE_START

    # execute the transaction epilogue
    exec.epilogue::finalize_transaction
    # => [OUTPUT_NOTES_COMMITMENT, FINAL_ACCOUNT_HASH, tx_expiration_block_num]

    # truncate the stack
    movupw.3 dropw movupw.3 dropw movup.9 drop

    # use `push.* drop` instructions before `trace` to make sure that MAST root will be unique
    push.3456069754 drop
    trace.EPILOGUE_END
    # => [OUTPUT_NOTES_COMMITMENT, FINAL_ACCOUNT_HASH, tx_expiration_block_num]
end

begin
    exec.main
end<|MERGE_RESOLUTION|>--- conflicted
+++ resolved
@@ -48,18 +48,13 @@
 #! See `prologue::prepare_transaction` for additional details on the VM's initial state, including
 #! the advice provider.
 #!
-<<<<<<< HEAD
 #! Inputs: [
 #!   BLOCK_COMMITMENT,
 #!   INITIAL_ACCOUNT_HASH,
 #!   INPUT_NOTES_COMMITMENT,
 #!   account_id_prefix, account_id_suffix, block_num,
 #! ]
-#! Outputs: [OUTPUT_NOTES_COMMITMENT, FINAL_ACCOUNT_HASH]
-=======
-#! Inputs:  [BLOCK_HASH, account_id, INITIAL_ACCOUNT_HASH, INPUT_NOTES_COMMITMENT]
 #! Outputs: [OUTPUT_NOTES_COMMITMENT, FINAL_ACCOUNT_HASH, tx_expiration_block_num]
->>>>>>> 2c5fb47f
 #!
 #! Where:
 #! - BLOCK_COMMITMENT is the reference block for the transaction execution.
