--- conflicted
+++ resolved
@@ -523,35 +523,6 @@
         &self,
         init_storage_data: &InitStorageData,
     ) -> Result<StorageMap, AccountComponentTemplateError> {
-<<<<<<< HEAD
-        let map = match self {
-            MapRepresentation::List(vec) => {
-                let entries = vec
-                    .iter()
-                    .map(|map_entry| {
-                        let key = map_entry.key().try_build_word(init_storage_data)?;
-                        let value = map_entry.value().try_build_word(init_storage_data)?;
-                        Ok((key.into(), value))
-                    })
-                    .collect::<Result<Vec<(Digest, Word)>, AccountComponentTemplateError>>()?;
-
-                StorageMap::with_entries(entries).map_err(|err| {
-                    // Include the error directly instead of using it as a source error, since this
-                    // error variant is used in another place as well.
-                    AccountComponentTemplateError::StorageMapHasDuplicateKeys(err.to_string())
-                })?
-            },
-            MapRepresentation::Template(storage_placeholder) => init_storage_data
-                .get(storage_placeholder)
-                .ok_or_else(|| {
-                    AccountComponentTemplateError::PlaceholderValueNotProvided(
-                        storage_placeholder.clone(),
-                    )
-                })?
-                .as_map()
-                .cloned()?,
-        };
-=======
         let entries = self
             .entries
             .iter()
@@ -563,16 +534,11 @@
             })
             .collect::<Result<Vec<(Digest, Word)>, _>>()?;
 
-        // Validate that no key appears multiple times.
-        let mut seen_keys = BTreeSet::new();
-        for (map_key, _) in entries.iter() {
-            if !seen_keys.insert(map_key) {
-                return Err(AccountComponentTemplateError::StorageMapHasDuplicateKeys(*map_key));
-            }
-        }
->>>>>>> dca16fd8
-
-        Ok(StorageMap::with_entries(entries))
+            StorageMap::with_entries(entries).map_err(|err| {
+                // Include the error directly instead of using it as a source error, since this
+                // error variant is used in another place as well.
+                AccountComponentTemplateError::StorageMapHasDuplicateKeys(err.to_string().as_bytes().try_into().expect("Unable to convert error to Digest"))
+            })
     }
 
     /// Validates map keys by checking for duplicates.
