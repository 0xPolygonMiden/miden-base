--- conflicted
+++ resolved
@@ -23,13 +23,8 @@
 mod component;
 pub use component::{
     AccountComponent, AccountComponentMetadata, AccountComponentTemplate, FeltRepresentation,
-<<<<<<< HEAD
     InitStorageData, MapEntry, MapRepresentation, PlaceholderTypeRequirement, StorageEntry,
-    StorageValueName, StorageValueNameError, TemplateTypeError, WordRepresentation,
-=======
-    InitStorageData, MapEntry, PlaceholderTypeRequirement, StorageEntry, StorageValueName,
-    StorageValueNameError, TemplateType, TemplateTypeError, WordRepresentation,
->>>>>>> 78bcb202
+    StorageValueName, StorageValueNameError, TemplateType, TemplateTypeError, WordRepresentation,
 };
 
 pub mod delta;
