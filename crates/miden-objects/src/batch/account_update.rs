<<<<<<< HEAD
use alloc::{boxed::Box, vec::Vec};

=======
>>>>>>> 85374fee
use crate::{
    Digest,
    account::{AccountId, delta::AccountUpdateDetails},
    errors::BatchAccountUpdateError,
    transaction::ProvenTransaction,
    utils::serde::{ByteReader, ByteWriter, Deserializable, DeserializationError, Serializable},
};

// BATCH ACCOUNT UPDATE
// ================================================================================================

/// Represents the changes made to an account resulting from executing a batch of transactions.
#[derive(Debug, Clone, PartialEq, Eq)]
pub struct BatchAccountUpdate {
    /// ID of the updated account.
    account_id: AccountId,

    /// Commitment to the state of the account before this update is applied.
    ///
    /// Equal to `Digest::default()` for new accounts.
    initial_state_commitment: Digest,

    /// Commitment to the state of the account after this update is applied.
    final_state_commitment: Digest,

    /// A set of changes which can be applied to the previous account state (i.e. `initial_state`)
    /// to get the new account state. For private accounts, this is set to
    /// [`AccountUpdateDetails::Private`].
    details: AccountUpdateDetails,
}

impl BatchAccountUpdate {
    // CONSTRUCTORS
    // --------------------------------------------------------------------------------------------

    /// Creates a [`BatchAccountUpdate`] by cloning the update and other details from the provided
    /// [`ProvenTransaction`].
    pub fn from_transaction(transaction: &ProvenTransaction) -> Self {
        Self {
            account_id: transaction.account_id(),
            initial_state_commitment: transaction.account_update().initial_state_commitment(),
            final_state_commitment: transaction.account_update().final_state_commitment(),
            details: transaction.account_update().details().clone(),
        }
    }

    // PUBLIC ACCESSORS
    // --------------------------------------------------------------------------------------------

    /// Returns the ID of the updated account.
    pub fn account_id(&self) -> AccountId {
        self.account_id
    }

    /// Returns a commitment to the state of the account before this update is applied.
    ///
    /// This is equal to [`Digest::default()`] for new accounts.
    pub fn initial_state_commitment(&self) -> Digest {
        self.initial_state_commitment
    }

    /// Returns a commitment to the state of the account after this update is applied.
    pub fn final_state_commitment(&self) -> Digest {
        self.final_state_commitment
    }

    /// Returns the contained [`AccountUpdateDetails`].
    ///
    /// This update can be used to build the new account state from the previous account state.
    pub fn details(&self) -> &AccountUpdateDetails {
        &self.details
    }

    /// Returns `true` if the account update details are for a private account.
    pub fn is_private(&self) -> bool {
        self.details.is_private()
    }

    // MUTATORS
    // --------------------------------------------------------------------------------------------

    /// Merges the transaction's update into this account update.
    ///
    /// # Errors
    ///
    /// Returns an error if:
    /// - The account ID of the merging transaction does not match the account ID of the existing
    ///   update.
    /// - The merging transaction's initial state commitment does not match the final state
    ///   commitment of the current update.
    /// - If the underlying [`AccountUpdateDetails::merge`] fails.
    pub fn merge_proven_tx(
        &mut self,
        tx: &ProvenTransaction,
    ) -> Result<(), BatchAccountUpdateError> {
        if self.account_id != tx.account_id() {
            return Err(BatchAccountUpdateError::AccountUpdateIdMismatch {
                transaction: tx.id(),
                expected_account_id: self.account_id,
                actual_account_id: tx.account_id(),
            });
        }

        if self.final_state_commitment != tx.account_update().initial_state_commitment() {
            return Err(BatchAccountUpdateError::AccountUpdateInitialStateMismatch(tx.id()));
        }

        self.details = self.details.clone().merge(tx.account_update().details().clone()).map_err(
            |source_err| {
                BatchAccountUpdateError::TransactionUpdateMergeError(tx.id(), Box::new(source_err))
            },
        )?;
        self.final_state_commitment = tx.account_update().final_state_commitment();

        Ok(())
    }

    // CONVERSIONS
    // --------------------------------------------------------------------------------------------

    /// Consumes the update and returns the underlying [`AccountUpdateDetails`].
    pub fn into_update(self) -> AccountUpdateDetails {
        self.details
    }
}

// SERIALIZATION
// ================================================================================================

impl Serializable for BatchAccountUpdate {
    fn write_into<W: ByteWriter>(&self, target: &mut W) {
        self.account_id.write_into(target);
        self.initial_state_commitment.write_into(target);
        self.final_state_commitment.write_into(target);
        self.details.write_into(target);
    }
}

impl Deserializable for BatchAccountUpdate {
    fn read_from<R: ByteReader>(source: &mut R) -> Result<Self, DeserializationError> {
        Ok(Self {
            account_id: AccountId::read_from(source)?,
            initial_state_commitment: Digest::read_from(source)?,
            final_state_commitment: Digest::read_from(source)?,
            details: AccountUpdateDetails::read_from(source)?,
        })
    }
}<|MERGE_RESOLUTION|>--- conflicted
+++ resolved
@@ -1,8 +1,5 @@
-<<<<<<< HEAD
 use alloc::{boxed::Box, vec::Vec};
 
-=======
->>>>>>> 85374fee
 use crate::{
     Digest,
     account::{AccountId, delta::AccountUpdateDetails},
