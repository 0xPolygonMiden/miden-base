--- conflicted
+++ resolved
@@ -353,7 +353,6 @@
             self.batch_expiration_block_num,
         )
     }
-<<<<<<< HEAD
 }
 
 // SERIALIZATION
@@ -410,113 +409,6 @@
             output_notes_tree,
         })
     }
-}
-
-// BATCH OUTPUT NOTE TRACKER
-// ================================================================================================
-
-/// A helper struct to track output notes.
-/// Its main purpose is to check for duplicates and allow for removal of output notes that are
-/// consumed in the same batch, so are not output notes of the batch.
-///
-/// The approach for this is that the output note set is initialized to the union of all output
-/// notes of the transactions in the batch.
-/// Then (outside of this struct) all input notes of transactions in the batch which are also output
-/// notes can be removed, as they are considered consumed within the batch and will not be visible
-/// as created or consumed notes for the batch.
-#[derive(Debug)]
-struct BatchOutputNoteTracker {
-    /// An index from [`NoteId`]s to the transaction that creates the note and the note itself.
-    /// The transaction ID is tracked to produce better errors when a duplicate note is
-    /// encountered.
-    output_notes: BTreeMap<NoteId, (TransactionId, OutputNote)>,
-}
-
-impl BatchOutputNoteTracker {
-    /// Constructs a new output note tracker from the given transactions.
-    ///
-    /// # Errors
-    ///
-    /// Returns an error if:
-    /// - any output note is created more than once (by the same or different transactions).
-    fn new<'a>(
-        txs: impl Iterator<Item = &'a ProvenTransaction>,
-    ) -> Result<Self, ProposedBatchError> {
-        let mut output_notes = BTreeMap::new();
-        for tx in txs {
-            for note in tx.output_notes().iter() {
-                if let Some((first_transaction_id, _)) =
-                    output_notes.insert(note.id(), (tx.id(), note.clone()))
-                {
-                    return Err(ProposedBatchError::DuplicateOutputNote {
-                        note_id: note.id(),
-                        first_transaction_id,
-                        second_transaction_id: tx.id(),
-                    });
-                }
-            }
-        }
-
-        Ok(Self { output_notes })
-    }
-
-    /// Attempts to remove the given input note from the output note set.
-    ///
-    /// Returns `true` if the given note existed in the output note set and was removed from it,
-    /// `false` otherwise.
-    ///
-    /// # Errors
-    ///
-    /// Returns an error if:
-    /// - the given note has a corresponding note in the output note set with the same [`NoteId`]
-    ///   but their hashes differ (i.e. their metadata is different).
-    pub fn remove_note(
-        &mut self,
-        input_note_header: &NoteHeader,
-    ) -> Result<bool, ProposedBatchError> {
-        let id = input_note_header.id();
-        if let Some((_, output_note)) = self.output_notes.remove(&id) {
-            // Check if the notes with the same ID have differing hashes.
-            // This could happen if the metadata of the notes is different, which we consider an
-            // error.
-            let input_hash = input_note_header.hash();
-            let output_hash = output_note.hash();
-            if output_hash != input_hash {
-                return Err(ProposedBatchError::NoteHashesMismatch { id, input_hash, output_hash });
-            }
-
-            return Ok(true);
-        }
-
-        Ok(false)
-    }
-
-    /// Consumes the tracker and returns a [`Vec`] of output notes sorted by [`NoteId`].
-    pub fn into_notes(self) -> Vec<OutputNote> {
-        self.output_notes.into_iter().map(|(_, (_, output_note))| output_note).collect()
-    }
-}
-
-// HELPER FUNCTIONS
-// ================================================================================================
-
-/// Validates whether the provided header of an unauthenticated note belongs to the note tree of the
-/// specified block header.
-fn authenticate_unauthenticated_note(
-    note_header: &NoteHeader,
-    proof: &NoteInclusionProof,
-    block_header: &BlockHeader,
-) -> Result<(), ProposedBatchError> {
-    let note_index = proof.location().node_index_in_block().into();
-    let note_hash = note_header.hash();
-    proof
-        .note_path()
-        .verify(note_index, note_hash, &block_header.note_root())
-        .map_err(|source| ProposedBatchError::UnauthenticatedNoteAuthenticationFailed {
-            note_id: note_header.id(),
-            block_num: proof.location().block_num(),
-            source,
-        })
 }
 
 #[cfg(test)]
@@ -608,6 +500,4 @@
         assert_eq!(batch.output_notes, batch2.output_notes);
         assert_eq!(batch.output_notes_tree, batch2.output_notes_tree);
     }
-=======
->>>>>>> 66cf1bc8
 }