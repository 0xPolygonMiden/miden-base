--- conflicted
+++ resolved
@@ -34,6 +34,7 @@
     ///
     /// Returns an error if the batch expiration block number is not greater than the reference
     /// block number.
+    #[allow(clippy::too_many_arguments)]
     pub fn new(
         id: BatchId,
         reference_block_commitment: Digest,
@@ -42,6 +43,7 @@
         input_notes: InputNotes<InputNoteCommitment>,
         output_notes: Vec<OutputNote>,
         batch_expiration_block_num: BlockNumber,
+        transactions: OrderedTransactionHeaders,
     ) -> Result<Self, ProvenBatchError> {
         // Check that the batch expiration block number is greater than the reference block number.
         if batch_expiration_block_num <= reference_block_num {
@@ -59,6 +61,7 @@
             input_notes,
             output_notes,
             batch_expiration_block_num,
+            transactions,
         ))
     }
     /// Creates a new [`ProvenBatch`] from the provided parts.
@@ -198,12 +201,8 @@
             input_notes,
             output_notes,
             batch_expiration_block_num,
-<<<<<<< HEAD
+            transactions,
         )
         .map_err(|e| DeserializationError::UnknownError(e.to_string()))
-=======
-            transactions,
-        ))
->>>>>>> 85374fee
     }
 }