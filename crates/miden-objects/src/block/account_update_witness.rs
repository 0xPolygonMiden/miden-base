--- conflicted
+++ resolved
@@ -1,19 +1,9 @@
-<<<<<<< HEAD
-use alloc::vec::Vec;
-
 use miden_crypto::merkle::SmtProof;
 
 use crate::{
     Digest,
     account::delta::AccountUpdateDetails,
     block::AccountWitness,
-    transaction::TransactionId,
-=======
-use crate::{
-    Digest,
-    account::delta::AccountUpdateDetails,
-    crypto::merkle::MerklePath,
->>>>>>> 85374fee
     utils::serde::{ByteReader, ByteWriter, Deserializable, DeserializationError, Serializable},
 };
 
@@ -83,19 +73,11 @@
         &self.details
     }
 
-<<<<<<< HEAD
-    /// Returns the transactions that affected the account.
-    pub fn transactions(&self) -> &[TransactionId] {
-        &self.transactions
-    }
-
     /// TODO
     pub fn witness(&self) -> AccountWitness {
         AccountWitness::new(self.initial_state_proof.clone())
     }
 
-=======
->>>>>>> 85374fee
     // STATE MUTATORS
     // --------------------------------------------------------------------------------------------
 
@@ -105,13 +87,7 @@
     }
 
     /// Consumes self and returns its parts.
-<<<<<<< HEAD
-    pub fn into_parts(
-        self,
-    ) -> (Digest, Digest, SmtProof, AccountUpdateDetails, Vec<TransactionId>) {
-=======
-    pub fn into_parts(self) -> (Digest, Digest, MerklePath, AccountUpdateDetails) {
->>>>>>> 85374fee
+    pub fn into_parts(self) -> (Digest, Digest, SmtProof, AccountUpdateDetails) {
         (
             self.initial_state_commitment,
             self.final_state_commitment,
