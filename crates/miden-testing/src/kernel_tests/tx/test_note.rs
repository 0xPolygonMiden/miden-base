--- conflicted
+++ resolved
@@ -6,15 +6,9 @@
     rand::{FeltRng, RpoRandomCoin},
 };
 use miden_lib::{
-<<<<<<< HEAD
-    errors::{
-        MasmError, tx_kernel_errors::ERR_NOTE_ATTEMPT_TO_ACCESS_NOTE_SENDER_FROM_INCORRECT_CONTEXT,
-    },
-=======
-    account::{auth::RpoFalcon512, wallets::BasicWallet},
-    errors::tx_kernel_errors::ERR_NOTE_ATTEMPT_TO_ACCESS_NOTE_SENDER_FROM_INCORRECT_CONTEXT,
->>>>>>> 68b7cc7b
-    transaction::{TransactionKernel, memory::CURRENT_INPUT_NOTE_PTR},
+    account::{auth::RpoFalcon512, wallets::BasicWallet}, errors::{
+        tx_kernel_errors::ERR_NOTE_ATTEMPT_TO_ACCESS_NOTE_SENDER_FROM_INCORRECT_CONTEXT, MasmError
+    }, transaction::{memory::CURRENT_INPUT_NOTE_PTR, TransactionKernel}
 };
 use miden_objects::{
     Digest, WORD_SIZE,
