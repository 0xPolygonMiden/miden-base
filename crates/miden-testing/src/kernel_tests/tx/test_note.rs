--- conflicted
+++ resolved
@@ -1,13 +1,10 @@
 use alloc::{collections::BTreeMap, string::String, vec::Vec};
 
-<<<<<<< HEAD
+use anyhow::Context;
 use miden_crypto::{
     dsa::rpo_falcon512::PublicKey,
     rand::{FeltRng, RpoRandomCoin},
 };
-=======
-use anyhow::Context;
->>>>>>> 172ad4aa
 use miden_lib::{
     account::{auth::RpoFalcon512, wallets::BasicWallet},
     errors::tx_kernel_errors::ERR_NOTE_ATTEMPT_TO_ACCESS_NOTE_SENDER_FROM_INCORRECT_CONTEXT,
@@ -693,7 +690,8 @@
         mock_chain.get_transaction_inputs(account.clone(), None, &[timelock_note.id()], &[]);
     let tx_context = TransactionContextBuilder::new(account).tx_inputs(tx_inputs).build();
     tx_context.execute().unwrap();
-<<<<<<< HEAD
+
+    Ok(())
 }
 
 /// This test checks the scenario when some public key, which is provided to the RPO component of
@@ -749,8 +747,4 @@
         .input_notes(vec![note_with_pub_key])
         .build();
     tx_context.execute().unwrap();
-=======
-
-    Ok(())
->>>>>>> 172ad4aa
 }