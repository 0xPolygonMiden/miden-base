--- conflicted
+++ resolved
@@ -75,12 +75,7 @@
     advice_inputs: AdviceInputs,
     authenticator: Option<MockAuthenticator>,
     expected_output_notes: Vec<Note>,
-<<<<<<< HEAD
-    foreign_account_inputs: Vec<AccountInputs>,
-    libraries: Vec<Library>,
-=======
     foreign_account_inputs: Vec<ForeignAccountInputs>,
->>>>>>> 172ad4aa
     input_notes: Vec<Note>,
     tx_script: Option<TransactionScript>,
     note_args: BTreeMap<NoteId, Word>,
