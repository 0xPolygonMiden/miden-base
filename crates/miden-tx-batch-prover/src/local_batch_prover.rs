--- conflicted
+++ resolved
@@ -61,11 +61,7 @@
             input_notes,
             output_notes,
             batch_expiration_block_num,
-<<<<<<< HEAD
+            tx_headers,
         )
-=======
-            tx_headers,
-        ))
->>>>>>> 85374fee
     }
 }