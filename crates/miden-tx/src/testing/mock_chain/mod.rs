--- conflicted
+++ resolved
@@ -22,11 +22,7 @@
     },
     crypto::{
         dsa::rpo_falcon512::SecretKey,
-<<<<<<< HEAD
-        merkle::{LeafIndex, Mmr, Smt, SmtProof},
-=======
-        merkle::{Mmr, Smt},
->>>>>>> 0b0a2d8d
+        merkle::{Mmr, Smt, SmtProof},
     },
     note::{Note, NoteHeader, NoteId, NoteInclusionProof, NoteType, Nullifier},
     testing::account_code::DEFAULT_AUTH_SCRIPT,
@@ -38,14 +34,10 @@
 };
 use rand::{Rng, SeedableRng};
 use rand_chacha::ChaCha20Rng;
-<<<<<<< HEAD
 use vm_processor::{
     Digest, Felt, Word, ZERO,
-    crypto::{MerklePath, RpoRandomCoin, SimpleSmt},
+    crypto::RpoRandomCoin,
 };
-=======
-use vm_processor::{Digest, Felt, Word, ZERO, crypto::RpoRandomCoin};
->>>>>>> 0b0a2d8d
 
 use super::TransactionContextBuilder;
 use crate::auth::BasicAuthenticator;
@@ -775,15 +767,7 @@
     pub fn get_foreign_account_inputs(&self, account_id: AccountId) -> ForeignAccountInputs {
         let account = self.available_account(account_id);
 
-        let merkle_proof = MerklePath::new(
-            self.accounts()
-                .open(
-                    &LeafIndex::<ACCOUNT_TREE_DEPTH>::new(account_id.prefix().as_felt().as_int())
-                        .unwrap(),
-                )
-                .path
-                .into(),
-        );
+        let account_witness = self.accounts().open(account_id);
 
         let mut storage_map_proofs = vec![];
         for slot in account.storage().slots() {
@@ -798,7 +782,7 @@
             AccountHeader::from(account),
             account.storage().get_header(),
             account.code().clone(),
-            merkle_proof,
+            account_witness,
             storage_map_proofs,
         )
     }
