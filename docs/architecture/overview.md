--- conflicted
+++ resolved
@@ -42,12 +42,7 @@
 
 The [transaction chapter](transactions/overview.md) describes the transaction design and implementation, including an in-depth discussion of how transaction execution happens in the transaction kernel program.
 
-<<<<<<< HEAD
 ##### Accounts produce and consume notes to communicate
-=======
-### State model
-[State](state.md) describes everything that is the case at a certain point in time. Individual states of accounts or notes can be stored on-chain and off-chain. This chapter describes the three different state databases in Miden.
->>>>>>> 475d6534
 
 ![Architecture core concepts](../img/architecture/miden-architecture-core-concepts.gif)
 
@@ -58,8 +53,7 @@
 Miden's state model captures the individual states of all accounts and notes, and the execution model describes state progress in a sequence of blocks.
 
 ### State model
-
-[State](state.md) describes the condition of all accounts and notes at a certain point in time. Individual account or note states can be stored onchain and offchain. The [state chapter](state.md) describes the three different state databases in Miden.
+[State](state.md) describes everything that is the case at a certain point in time. Individual states of accounts or notes can be stored on-chain and off-chain. This chapter describes the three different state databases in Miden.
 
 ### Execution model
 
