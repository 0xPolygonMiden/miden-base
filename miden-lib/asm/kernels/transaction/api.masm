--- conflicted
+++ resolved
@@ -71,7 +71,6 @@
 # KERNEL PROCEDURES
 # =================================================================================================
 
-<<<<<<< HEAD
 ### ACCOUNT #####################################
 
 #! Returns the initial account hash.
@@ -91,25 +90,6 @@
     # truncate the stack
     swapw dropw
     # => [INIT_HASH, pad(12)]
-=======
-#! Returns the account ID.
-#!
-#! Inputs:  [pad(16)]
-#! Outputs: [acct_id_prefix, acct_id_suffix, pad(14)]
-#!
-#! Where:
-#! - acct_id is the account ID.
-#!
-#! Invocation: dynexec
-export.get_account_id
-    # get the account ID
-    exec.account::get_id
-    # => [acct_id_prefix, acct_id_suffix, pad(16)]
-
-    # truncate the stack
-    movup.2 drop movup.2 drop
-    # => [acct_id_prefix, acct_id_suffix, pad(14)]
->>>>>>> 1386bcc7
 end
 
 #! Computes and returns the account hash from account data stored in memory.
@@ -131,23 +111,23 @@
     # => [ACCT_HASH, pad(12)]
 end
 
-#! Returns the account id.
-#!
-#! Inputs:  [pad(16)]
-#! Outputs: [acct_id_hi, acct_id_lo, pad(14)]
-#!
-#! Where:
-#! - acct_id is the account id.
+#! Returns the account ID.
+#!
+#! Inputs:  [pad(16)]
+#! Outputs: [acct_id_prefix, acct_id_suffix, pad(14)]
+#!
+#! Where:
+#! - acct_id is the account ID.
 #!
 #! Invocation: dynexec
 export.account_get_id
-    # get the account id
+    # get the account ID
     exec.account::get_id
-    # => [acct_id_hi, acct_id_lo, pad(16)]
+    # => [acct_id_prefix, acct_id_suffix, pad(16)]
 
     # truncate the stack
     movup.2 drop movup.2 drop
-    # => [acct_id_hi, acct_id_lo, pad(14)]
+    # => [acct_id_prefix, acct_id_suffix, pad(14)]
 end
 
 #! Returns the account nonce.
@@ -409,63 +389,7 @@
     # => [OLD_MAP_ROOT, OLD_VALUE, pad(8)]
 end
 
-<<<<<<< HEAD
 #! Returns a commitment to the account vault the transaction is being executed against.
-=======
-#! Sets the code of the account the transaction is being executed against.
-#! This procedure can only be executed on regular accounts with updatable code. Otherwise, this
-#! procedure fails.
-#!
-#! Inputs:  [CODE_COMMITMENT, pad(12)]
-#! Outputs: [pad(16)]
-#!
-#! Where:
-#! - CODE_COMMITMENT is the hash of the code to set.
-#!
-#! Panics if:
-#! - the invocation of this procedure does not originate from the native account.
-#!
-#! Invocation: dynexec
-export.set_account_code
-    # check that this procedure was executed against the native account
-    exec.memory::assert_native_account
-    # => [CODE_COMMITMENT, pad(12)]
-
-    # authenticate that the procedure invocation originates from the account context
-    exec.authenticate_account_origin drop drop
-    # => [CODE_COMMITMENT, pad(12)]
-
-    # set the account code
-    exec.account::set_code
-    # => [pad(16)]
-end
-
-#! Returns the balance of a fungible asset associated with a faucet_id.
-#!
-#! Inputs:  [faucet_id_prefix, faucet_id_suffix, pad(14)]
-#! Outputs: [balance, pad(15)]
-#!
-#! Where:
-#! - faucet_id_{prefix,suffix} are the prefix and suffix felts of the faucet id of the fungible asset
-#!   of interest.
-#! - balance is the vault balance of the fungible asset.
-#!
-#! Panics if:
-#! - the asset is not a fungible asset.
-#!
-#! Invocation: dynexec
-export.account_vault_get_balance
-    # get the vault root
-    exec.memory::get_acct_vault_root_ptr movdn.2
-    # => [faucet_id_prefix, faucet_id_suffix, acct_vault_root_ptr, pad(14)]
-
-    # get the asset balance
-    exec.asset_vault::get_balance
-    # => [balance, pad(15)]
-end
-
-#! Returns a boolean indicating whether the non-fungible asset is present in the vault.
->>>>>>> 1386bcc7
 #!
 #! Inputs:  [pad(16)]
 #! Outputs: [VAULT_COMMITMENT, pad(12)]
@@ -579,11 +503,11 @@
 
 #! Returns the balance of a fungible asset associated with a faucet_id.
 #!
-#! Inputs:  [faucet_id_hi, faucet_id_lo, pad(14)]
+#! Inputs:  [faucet_id_prefix, faucet_id_suffix, pad(14)]
 #! Outputs: [balance, pad(15)]
 #!
 #! Where:
-#! - faucet_id_{hi,lo} are the first and second felt of the faucet id of the fungible asset
+#! - faucet_id_{prefix,suffix} are the prefix and suffix felts of the faucet id of the fungible asset
 #!   of interest.
 #! - balance is the vault balance of the fungible asset.
 #!
@@ -594,7 +518,7 @@
 export.account_get_balance
     # get the vault root
     exec.memory::get_acct_vault_root_ptr movdn.2
-    # => [faucet_id_hi, faucet_id_lo, acct_vault_root_ptr, pad(14)]
+    # => [faucet_id_prefix, faucet_id_suffix, acct_vault_root_ptr, pad(14)]
 
     # get the asset balance
     exec.asset_vault::get_balance
@@ -628,20 +552,11 @@
 
 #! Mint an asset from the faucet the transaction is being executed against.
 #!
-<<<<<<< HEAD
 #! Inputs:  [ASSET, pad(12)]
 #! Outputs: [ASSET, pad(12)]
 #!
 #! Where:
 #! - ASSET is the asset that was minted.
-=======
-#! Inputs:  [pad(16)]
-#! Outputs: [sender_id_prefix, sender_id_suffix, pad(14)]
-#!
-#! Where:
-#! - sender_{prefix,suffix} are the prefix and suffix felts of the sender account ID of the note currently
-#!   being processed.
->>>>>>> 1386bcc7
 #!
 #! Panics if:
 #! - the transaction is not being executed against a faucet.
@@ -655,7 +570,6 @@
 #!   - if the non-fungible asset being minted already exists.
 #!
 #! Invocation: dynexec
-<<<<<<< HEAD
 export.faucet_mint_asset
     # check that this procedure was executed against the native account
     exec.memory::assert_native_account
@@ -668,15 +582,6 @@
     # mint the asset
     exec.faucet::mint
     # => [ASSET, pad(12)]
-=======
-export.get_note_sender
-    exec.note::get_sender
-    # => [sender_id_prefix, sender_id_suffix, pad(16)]
-    
-    # truncate the stack
-    movup.2 drop movup.2 drop
-    # => [sender_id_prefix, sender_id_suffix, pad(14)]
->>>>>>> 1386bcc7
 end
 
 #! Burn an asset from the faucet the transaction is being executed against.
@@ -860,10 +765,10 @@
 #! Returns the sender of the note currently being processed.
 #!
 #! Inputs:  [pad(16)]
-#! Outputs: [sender_hi, sender_lo, pad(14)]
-#!
-#! Where:
-#! - sender_{hi,lo} are the first and second felt of the sender account id of the note currently
+#! Outputs: [sender_id_prefix, sender_id_suffix, pad(14)]
+#!
+#! Where:
+#! - sender_{prefix,suffix} are the prefix and suffix felts of the sender account ID of the note currently
 #!   being processed.
 #!
 #! Panics if:
@@ -872,11 +777,11 @@
 #! Invocation: dynexec
 export.note_get_sender
     exec.note::get_sender
-    # => [sender_hi, sender_lo, pad(16)]
+    # => [sender_id_prefix, sender_id_suffix, pad(16)]
     
     # truncate the stack
     movup.2 drop movup.2 drop
-    # => [sender_hi, sender_lo, pad(14)]
+    # => [sender_id_prefix, sender_id_suffix, pad(14)]
 end
 
 #! Returns the script hash of the note currently being processed.
