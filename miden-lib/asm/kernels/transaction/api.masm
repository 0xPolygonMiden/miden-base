use.std::collections::smt

use.miden::kernels::tx::account
use.miden::kernels::tx::asset_vault
use.miden::kernels::tx::constants
use.miden::kernels::tx::faucet
use.miden::kernels::tx::memory
use.miden::kernels::tx::note
use.miden::kernels::tx::tx

# NOTE
# =================================================================================================
# Procedures in this module are expected to be invoked using a `syscall` instruction. It makes no #
# guarantees about the contents of the `PAD` elements shown in the inputs and outputs. It is the  #
# caller's responsibility to make sure these elements do not contain any meaningful data.         #
# =================================================================================================

# ERRORS
# =================================================================================================

# For faucets the slot FAUCET_STORAGE_DATA_SLOT is reserved and can not be used with set_account_item
const.ERR_FAUCET_RESERVED_DATA_SLOT=0x00020000

# Procedure can only be called from faucet accounts
const.ERR_ACCT_MUST_BE_A_FAUCET=0x00020001

# Getting a map item on a non-map slot
const.ERR_READING_MAP_VALUE_FROM_NON_MAP_SLOT=0x00020049

# EVENTS
# =================================================================================================

# Event emitted before an asset is added to the account vault.
const.ACCOUNT_VAULT_BEFORE_ADD_ASSET_EVENT=131072
# Event emitted after an asset is added to the account vault.
const.ACCOUNT_VAULT_AFTER_ADD_ASSET_EVENT=131073

# Event emitted before an asset is removed from the account vault.
const.ACCOUNT_VAULT_BEFORE_REMOVE_ASSET_EVENT=131074
# Event emitted after an asset is removed from the account vault.
const.ACCOUNT_VAULT_AFTER_REMOVE_ASSET_EVENT=131075

# AUTHENTICATION
# =================================================================================================

#! Authenticates that the invocation of a kernel procedure originates from the account context.
#!
#! Panics:
#!   - if the invocation of the kernel procedure does not originate from the account context.
#!
#! Stack: [...]
#! Output: [...]
proc.authenticate_account_origin
    # get the hash of the caller
    padw caller
    # => [CALLER, ...]

    # assert that the caller is from the user context
    exec.account::authenticate_procedure
    # => [storage_offset, ...]

    # TODO: use the storage_offset for storage access
    # drop the storage_offset
    drop
    # => [...]
end

# KERNEL PROCEDURES
# =================================================================================================

#! Returns the account id.
#!
#! Stack: [0]
#! Output: [acct_id]
#!
#! - acct_id is the account id.
export.get_account_id
    # get the account id
    exec.account::get_id
    # => [acct_id, 0]

    swap drop
    # => [acct_id]
end

#! Returns the account nonce.
#!
#! Stack: [0]
#! Output: [nonce]
#!
#! - nonce is the account nonce.
export.get_account_nonce
    # get the account nonce
    exec.account::get_nonce
    # => [0, nonce]

    swap drop
    # => [nonce]
end

#! Returns the initial account hash.
#!
#! Stack: [0, 0, 0, 0]
#! Output: [H]
#!
#! - H is the initial account hash.
export.get_initial_account_hash
    # get the initial account hash
    exec.account::get_initial_hash
    # => [H, 0, 0, 0, 0]

    swapw dropw
    # => [H]
end

#! Computes and returns the account hash from account data stored in memory.
#!
#! Stack: [0, 0, 0, 0]
#! Output: [ACCT_HASH]
#!
#! - ACCT_HASH is the hash of the account data.
export.get_current_account_hash
    # get the current account hash
    exec.account::get_current_hash
    # => [ACCT_HASH, 0, 0, 0, 0]

    swapw dropw
    # => [ACCT_HASH]
end

#! Increments the account nonce by the provided value.
#!
#! Stack: [value]
#! Output: [0]
#!
#! - value is the value to increment the nonce by. value can be at most 2^32 - 1 otherwise this
#!   procedure panics.
export.incr_account_nonce
    # authenticate that the procedure invocation originates from the account context
    exec.authenticate_account_origin
    # => [value]

    # arrange stack
    push.0 swap
    # => [value, 0]

    # increment the account nonce
    exec.account::incr_nonce
    # => [0]
end

#! Gets an item from the account storage. Panics if the index is out of bounds.
#!
#! Stack: [index, 0, 0, 0]
#! Output: [VALUE]
#!
#! - index is the index of the item to get.
#! - VALUE is the value of the item.
export.get_account_item
    # fetch the account storage item
    exec.account::get_item
    # => [VALUE, 0, 0, 0]

    # organize the stack for return
    movup.4 drop movup.4 drop movup.4 drop
    # => [VALUE]
end

#! Sets an item in the account storage. Panics if the index is out of bounds.
#!
#! Stack: [index, V', 0, 0, 0]
#! Output: [R', V]
#!
#! - index is the index of the item to set.
#! - V' is the value to set.
#! - V is the previous value of the item.
#! - R' is the new storage root.
export.set_account_item
    # if the transaction is being executed against a faucet account then assert
    # index != FAUCET_STORAGE_DATA_SLOT (reserved slot)
    dup exec.account::get_faucet_storage_data_slot eq
    exec.account::get_id exec.account::is_faucet
    and assertz.err=ERR_FAUCET_RESERVED_DATA_SLOT
    # => [index, V', 0, 0, 0]

    # authenticate that the procedure invocation originates from the account context
    exec.authenticate_account_origin
    # => [index, V', 0, 0, 0]

    # set the account storage item
    exec.account::set_item
    # => [R', V, 0, 0, 0]

    # organize the stack for return
    movup.8 drop movup.8 drop movup.8 drop
    # => [R', V]
end

#! Returns VALUE located under specified KEY in map in specified account storage slot.
#! Panics if
#! - the index is out of bounds (>255).
#! - the requested storage slot type is not map
#!
#! Stack: [index, KEY, ...]
#! Output: [VALUE, 0]
#!
#! - index is the index of the item to get.
#! - VALUE is the value of the item.
export.get_account_map_item
    # check if storage type is map
    dup exec.account::get_storage_slot_type_info drop
    # => [slot_type, index, KEY, ...]

    # fails if slot_type is not 1 = map
    exec.constants::get_storage_slot_type_map eq assert.err=ERR_READING_MAP_VALUE_FROM_NON_MAP_SLOT
    # => [index, KEY, ...]

    # fetch the account storage item, which is ROOT of the map
    exec.account::get_item swapw
    # => [KEY, ROOT ...]

    # fetch the VALUE located under KEY in the tree
    exec.smt::get
    # => [VALUE, ROOT, ...]

    # prepare the stack for return
    swapw dropw
    # => [VALUE, 0]
end

#! Inserts specified NEW_VALUE under specified KEY in map in specified account storage slot.
#! Panics if
#! - the index is out of bounds (>255).
#! - the requested storage slot type is not map
#! - the procedure is called from a non-account context
#!
#! Stack: [index, KEY, NEW_VALUE, ...]
#! Output: [OLD_MAP_ROOT, OLD_MAP_VALUE, 0]
#!
#! - index is the index of the item to get.
#! - NEW_VALUE is the value of the new map item for the respective KEY.
#! - OLD_VALUE is the value of the old map item for the respective KEY.
#! - KEY is the key of the new item.
#! - OLD_MAP_ROOT is the root of the old map before insertion
#! - NEW_MAP_ROOT is the root of the new map after insertion.
export.set_account_map_item.1
    # authenticate that the procedure invocation originates from the account context
    exec.authenticate_account_origin
    # => [index, KEY, NEW_VALUE, ...]

    # store index for later
    dup loc_store.0
    # => [index, KEY, NEW_VALUE, ...]

    # fetch the account storage item, which is ROOT of the map
    exec.account::get_item movdnw.2
    # => [KEY, NEW_VALUE, OLD_MAP_ROOT, ...]

    # set the new map item
    loc_load.0 exec.account::set_map_item
    # => [OLD_MAP_ROOT, OLD_VALUE, ...]

    # organize the stack for return (16 elements)
    movupw.2 dropw
    # => [OLD_MAP_ROOT, OLD_MAP_VALUE, 0, ...]
end

#! Sets the code of the account the transaction is being executed against. This procedure can only
#! executed on regular accounts with updatable code. Otherwise, this procedure fails.
#!
#! Stack: [CODE_COMMITMENT]
#! Output: [0, 0, 0, 0]
#!
#! - CODE_COMMITMENT is the hash of the code to set.
export.set_account_code
    # authenticate that the procedure invocation originates from the account context
    exec.authenticate_account_origin
    # => [CODE_COMMITMENT]

    # arrange stack
    padw swapw
    # => [CODE_COMMITMENT, 0, 0, 0, 0]

    # set the account code
    exec.account::set_code
    # => [0, 0, 0, 0]
end

#! Returns the balance of a fungible asset associated with a faucet_id.
#! Panics if the asset is not a fungible asset.
#!
#! Stack: [faucet_id]
#! Output: [balance]
#!
#! - faucet_id is the faucet id of the fungible asset of interest.
#! - balance is the vault balance of the fungible asset.
export.account_vault_get_balance
    # get the vault root
    exec.memory::get_acct_vault_root_ptr swap
    # => [faucet_id, acct_vault_root_ptr]

    # get the asset balance
    exec.asset_vault::get_balance
    # => [balance]
end

#! Returns a boolean indicating whether the non-fungible asset is present in the vault.
#! Panics if the ASSET is a fungible asset.
#!
#! Stack: [ASSET]
#! Output: [has_asset, 0, 0, 0]
#!
#! - ASSET is the non-fungible asset of interest
#! - has_asset is a boolean indicating whether the account vault has the asset of interest
export.account_vault_has_non_fungible_asset
    # arrange stack and get the vault root
    push.0 movdn.4 push.0 movdn.4 push.0 movdn.4 exec.memory::get_acct_vault_root_ptr movdn.4
    # => [ASSET, 0, 0, 0]

    # check if the account vault has the non-fungible asset
    exec.asset_vault::has_non_fungible_asset
    # => [has_asset, 0, 0, 0]
end

#! Add the specified asset to the vault.
#!
#! Panics:
#! - If the asset is not valid.
#! - If the total value of two fungible assets is greater than or equal to 2^63.
#! - If the vault already contains the same non-fungible asset.
#!
#! Stack: [ASSET]
#! Output: [ASSET']
#!
#! - ASSET is the asset to add to the vault.
#! - ASSET' final asset in the account vault defined as follows:
#!   - If ASSET is a non-fungible asset, then ASSET' is the same as ASSET.
#!   - If ASSET is a fungible asset, then ASSET' is the total fungible asset in the account vault
#!     after ASSET was added to it.
export.account_vault_add_asset
    # authenticate that the procedure invocation originates from the account context
    exec.authenticate_account_origin
    # => [ASSET]

    push.0 drop                                             # TODO: remove line, see miden-vm/#1122
    emit.ACCOUNT_VAULT_BEFORE_ADD_ASSET_EVENT
    # => [ASSET]

    # duplicate the ASSET to be able to emit an event after an asset is being added
    dupw
    # => [ASSET, ASSET]

    # fetch the vault root
    exec.memory::get_acct_vault_root_ptr movdn.4
    # => [ASSET, acct_vault_root_ptr, ASSET]

    # add the asset to the account vault
    exec.asset_vault::add_asset
    # => [ASSET', ASSET]

    # emit event to signal that an asset is being added to the account vault
    swapw emit.ACCOUNT_VAULT_AFTER_ADD_ASSET_EVENT dropw
    # => [ASSET']
end

#! Remove the specified asset from the vault.
#!
#! Panics:
#! - The fungible asset is not found in the vault.
#! - The amount of the fungible asset in the vault is less than the amount to be removed.
#! - The non-fungible asset is not found in the vault.
#!
#! Stack: [ASSET]
#! Output: [ASSET]
#!
#! - ASSET is the asset to remove from the vault.
export.account_vault_remove_asset
    # authenticate that the procedure invocation originates from the account context
    exec.authenticate_account_origin
    # => [ASSET]

    push.0 drop                                             # TODO: remove line, see miden-vm/#1122
    emit.ACCOUNT_VAULT_BEFORE_REMOVE_ASSET_EVENT
    # => [ASSET]

    # fetch the vault root
    exec.memory::get_acct_vault_root_ptr movdn.4
    # => [ASSET, acct_vault_root_ptr]

    # remove the asset from the account vault
    exec.asset_vault::remove_asset
    # => [ASSET]

    push.0 drop                                             # TODO: remove line, see miden-vm/#1122
    # emit event to signal that an asset is being removed from the account vault
    emit.ACCOUNT_VAULT_AFTER_REMOVE_ASSET_EVENT
    # => [ASSET]
end

#! Returns the number of assets and the assets hash of the note currently being processed. Panics
#! if a note is not being processed.
#!
#! Inputs: [0, 0, 0, 0, 0]
#! Outputs: [ASSETS_HASH, num_assets]
#!
#! - num_assets is the number of assets in the note currently being processed.
#! - ASSETS_HASH is the assets hash of the note currently being processed.
export.get_note_assets_info
    # get the assets info
    exec.note::get_assets_info
    # => [ASSETS_HASH, num_assets, 0, 0, 0, 0, 0]

    # organize the stack for return
    movup.5 drop movup.5 drop movup.5 drop movup.5 drop movup.5 drop
    # => [ASSETS_HASH, num_assets]
end

#! Returns the current note's inputs hash.
#!
#! Inputs: [EMPTY_WORD]
#! Outputs: [NOTE_INPUTS_HASH]
#!
#! Where:
#! - NOTE_INPUTS_HASH, is the current note's inputs hash.
export.get_note_inputs_hash
    exec.note::get_note_inputs_hash
    # => [NOTE_INPUTS_HASH, EMPTY_WORD]

    swapw dropw
    # => [NOTE_INPUTS_HASH]
end

#! Returns the sender of the note currently being processed. Panics if a note is not being
#! processed.
#!
#! Inputs: [0]
#! Outputs: [sender]
#!
#! Where:
#! - sender is the sender of the note currently being processed.
export.get_note_sender
    exec.note::get_sender swap drop
    # => [sender]
end

#! Returns the block number of the last known block at the time of transaction execution.
#!
#! Inputs: [0]
#! Outputs: [num]
#!
#! num is the last known block number.
export.get_block_number
    # get the block number
    exec.tx::get_block_number
    # => [num, 0]

    # organize the stack for return
    swap drop
    # => [num]
end

#! Returns the block hash of the reference block.
#!
#! Stack: [EMPTY_WORD]
#! Output: [BLOCK_HASH]
#!
#! Where:
#! - BLOCK_HASH, reference block for the transaction execution.
export.get_block_hash
    dropw exec.tx::get_block_hash
    # => [BLOCK_HASH]
end

#! Returns the input notes commitment.
#!
#! This is computed as a sequential hash of `(NULLIFIER, EMPTY_WORD_OR_NOTE_HASH)` over all input notes. The
#! data `EMPTY_WORD_OR_NOTE_HASH` functions as a flag, if the value is set to zero, then the notes are
#! authenticated by the transaction kernel. If the value is non-zero, then note authentication will
#! be delayed to the batch/block kernel. The delayed authentication allows a transaction to consume a
#! public note that is not yet included to a block.
#!
#! Inputs: [0, 0, 0, 0]
#! Outputs: [INPUT_NOTES_COMMITMENT]
#!
#! Where:
#! - INPUT_NOTES_COMMITMENT is the input notes commitment hash.
export.get_input_notes_commitment
    exec.tx::get_input_notes_commitment
    # => [COM, 0, 0, 0, 0]

    swapw dropw
    # => [COM]
end

#! Returns the output notes hash. This is computed as a sequential hash of (note_id, note_metadata)
#! tuples over all output notes.
#!
#! Inputs: [0, 0, 0, 0]
#! Outputs: [COM]
#!
#! COM is the output notes hash.
export.get_output_notes_hash
    # get the output notes hash
    exec.tx::get_output_notes_hash
    # => [COM, 0, 0, 0, 0]

    # organize the stack for return
    swapw dropw
    # => [COM]
end

#! Creates a new note and returns the index of the note.
#!
<<<<<<< HEAD
#! Inputs: [tag, aux, note_type, execution_hint, RECIPIENT]
#! Outputs: [note_idx, 0, 0, 0, 0, 0]
=======
#! Inputs:  [tag, aux, note_type, RECIPIENT, PAD(9)]
#! Outputs: [note_idx, PAD(15)]
>>>>>>> 19c750f2
#!
#! tag is the tag to be included in the note.
#! aux is the auxiliary metadata to be included in the note.
#! note_type is the note storage type.
#! execution_hint is the note execution hint tag and payload.
#! RECIPIENT is the recipient of the note.
#! note_idx is the index of the crated note.
export.create_note
    # authenticate that the procedure invocation originates from the account context
    exec.authenticate_account_origin
<<<<<<< HEAD
    # => [tag, aux, note_type, execution_hint, RECIPIENT]

    exec.tx::create_note
    # => [note_idx]

    # prepare stack for return. Note: when create_note is called, the stack looks
    # like [tag, aux, note_type, execution_hint, RECIPIENT, X, X], with 16 elements and X might
    # be important data for the user. Without padding the kernel returns 
    # [note_idx, X, X, 0, 0, 0, EMPTY_WORD] adding 0's.
    # To keep the data in position we move 0's to the left between note_idx and the potentially
    # important first element x.
    movupw.3 movup.15 movup.15 movup.15 movup.7
    # => [note_idx, 0, 0, 0, 0, 0, 0, 0]
=======
    # => [tag, aux, note_type, RECIPIENT, PAD(9)]

    exec.tx::create_note
    # => [note_idx, PAD(15)]
>>>>>>> 19c750f2
end

#! Adds the ASSET to the note specified by the index.
#!
#! Inputs:  [note_idx, ASSET, PAD(11)]
#! Outputs: [note_idx, ASSET, PAD(11)]
#!
#! note_idx is the index of the the note to which the asset is added.
#! ASSET can be a fungible or non-fungible asset.
export.add_asset_to_note
    # authenticate that the procedure invocation originates from the account context
    exec.authenticate_account_origin
    # => [note_idx, ASSET]

    # duplicate the asset word to be able to return it
    movdn.4 dupw movup.8
    # => [note_idx, ASSET, ASSET]

    exec.tx::add_asset_to_note
    # => [note_idx, ASSET]
end

#! Returns a commitment to the account vault the transaction is being executed against.
#!
#! Stack: [0, 0, 0, 0]
#! Outputs: [COM]
#!
#! - COM is the commitment to the account vault.
export.get_account_vault_commitment
    # fetch the account vault root
    exec.memory::get_acct_vault_root
    # => [COM, 0, 0, 0, 0]

    # organize the stack for return
    swapw dropw
    # => [COM]
end

#! Mint an asset from the faucet the transaction is being executed against.
#!
#! Panics:
#! - If the transaction is not being executed against a faucet.
#! - If the asset being minted is not associated with the faucet the transaction is being executed
#!   against.
#! - If the asset is not well formed.
#! - For fungible faucets if the total issuance after minting is greater than the maximum amount
#!   allowed.
#! - For non-fungible faucets if the non-fungible asset being minted already exists.
#!
#! Stack: [ASSET]
#! Outputs: [ASSET]
#!
#! - ASSET is the asset that was minted.
export.mint_asset
    # authenticate that the procedure invocation originates from the account context
    exec.authenticate_account_origin
    # => [ASSET]

    # mint the asset
    exec.faucet::mint
    # => [ASSET]
end

#! Burn an asset from the faucet the transaction is being executed against.
#!
#! Panics:
#! - If the transaction is not being executed against a faucet.
#! - If the asset being burned is not associated with the faucet the transaction is being executed
#!   against.
#! - If the asset is not well formed.
#! - For fungible faucets if the amount being burned is greater than the total input to the
#!   transaction.
#! - For non-fungible faucets if the non-fungible asset being burned does not exist or was not
#!   provided as input to the transaction via a note or the accounts vault.
#!
#! Stack: [ASSET]
#! Outputs: [ASSET]
#!
#! - ASSET is the asset that was burned.
export.burn_asset
    # authenticate that the procedure invocation originates from the account context
    exec.authenticate_account_origin
    # => [ASSET]

    # burn the asset
    exec.faucet::burn
    # => [ASSET]
end

#! Returns the total issuance of the fungible faucet the transaction is being executed against.
#!
#! Panics:
#! - If the transaction is not being executed against a fungible faucet.
#!
#! Stack: [0]
#! Outputs: [total_issuance]
#!
#! - total_issuance is the total issuance of the fungible faucet the transaction is being executed
#!   against.
export.get_fungible_faucet_total_issuance
    # assert that we are executing a transaction against a fungible faucet (access checks)
    exec.account::get_id exec.account::is_fungible_faucet assert.err=ERR_ACCT_MUST_BE_A_FAUCET
    # => [0]

    # get the total issuance
    exec.faucet::get_total_issuance
    # => [total_issuance]

    # drop the padding
    swap drop
    # => []
end

#! Returns the serial number of the note currently being processed.
#! Panics if no note is not being processed.
#!
#! Inputs: []
#! Outputs: [SERIAL_NUMBER]
#!
#! - SERIAL_NUMBER is the serial number of the note currently being processed.
export.get_note_serial_number
    exec.note::get_serial_number
    # => [SERIAL_NUMBER]

    # drop the padding
    swapw dropw
    # => [SERIAL_NUMBER]
end<|MERGE_RESOLUTION|>--- conflicted
+++ resolved
@@ -511,13 +511,8 @@
 
 #! Creates a new note and returns the index of the note.
 #!
-<<<<<<< HEAD
-#! Inputs: [tag, aux, note_type, execution_hint, RECIPIENT]
-#! Outputs: [note_idx, 0, 0, 0, 0, 0]
-=======
-#! Inputs:  [tag, aux, note_type, RECIPIENT, PAD(9)]
+#! Inputs: [tag, aux, note_type, execution_hint, RECIPIENT, PAD(8)]
 #! Outputs: [note_idx, PAD(15)]
->>>>>>> 19c750f2
 #!
 #! tag is the tag to be included in the note.
 #! aux is the auxiliary metadata to be included in the note.
@@ -528,26 +523,10 @@
 export.create_note
     # authenticate that the procedure invocation originates from the account context
     exec.authenticate_account_origin
-<<<<<<< HEAD
-    # => [tag, aux, note_type, execution_hint, RECIPIENT]
-
-    exec.tx::create_note
-    # => [note_idx]
-
-    # prepare stack for return. Note: when create_note is called, the stack looks
-    # like [tag, aux, note_type, execution_hint, RECIPIENT, X, X], with 16 elements and X might
-    # be important data for the user. Without padding the kernel returns 
-    # [note_idx, X, X, 0, 0, 0, EMPTY_WORD] adding 0's.
-    # To keep the data in position we move 0's to the left between note_idx and the potentially
-    # important first element x.
-    movupw.3 movup.15 movup.15 movup.15 movup.7
-    # => [note_idx, 0, 0, 0, 0, 0, 0, 0]
-=======
-    # => [tag, aux, note_type, RECIPIENT, PAD(9)]
-
+    # => [tag, aux, note_type, execution_hint, RECIPIENT, PAD(8)]
+   
     exec.tx::create_note
     # => [note_idx, PAD(15)]
->>>>>>> 19c750f2
 end
 
 #! Adds the ASSET to the note specified by the index.
