--- conflicted
+++ resolved
@@ -1,4 +1,3 @@
-use.std::collections::smt
 use.std::sys
 
 use.kernel::account
@@ -310,20 +309,7 @@
 #! - the requested storage slot type is not map.
 #!
 #! Invocation: dynexec
-<<<<<<< HEAD
-export.get_account_map_item
-=======
 export.account_get_map_item
-    # check if storage type is map
-    dup exec.account::get_storage_slot_type
-    # => [slot_type, index, KEY, pad(11)]
-
-    # check if type == map
-    exec.constants::get_storage_slot_type_map eq 
-    assert.err=ERR_ACCOUNT_READING_MAP_VALUE_FROM_NON_MAP_SLOT
-    # => [index, KEY, pad(11)]
-
->>>>>>> 2e4a9748
     # authenticate that the procedure invocation originates from the account context
     exec.authenticate_account_origin
     # => [storage_offset, storage_size, index, KEY, pad(11)]
