--- conflicted
+++ resolved
@@ -13,12 +13,6 @@
 # Account nonce cannot be increased by a greater than u32 value
 const.ERR_ACCOUNT_NONCE_INCREASE_MUST_BE_U32=0x00020004
 
-<<<<<<< HEAD
-=======
-# Least significant byte of the account ID suffix must be zero.
-const.ERR_ACCOUNT_ID_LEAST_SIGNIFICANT_BYTE_MUST_BE_ZERO=0x00020005
-
->>>>>>> 1386bcc7
 # Account code must be updatable for it to be possible to set new code
 const.ERR_ACCOUNT_CODE_IS_NOT_UPDATABLE=0x00020006
 
@@ -73,74 +67,9 @@
 # State of the current foreign account is invalid.
 const.ERR_FOREIGN_ACCOUNT_INVALID=0x00020017
 
-<<<<<<< HEAD
 # CONSTANTS
 # =================================================================================================
 
-=======
-# Unknown version in account ID.
-const.ERR_ACCOUNT_ID_UNKNOWN_VERSION=0x00020057
-
-# Epoch must be less than u16::MAX (0xffff).
-const.ERR_ACCOUNT_ID_EPOCH_MUST_BE_LESS_THAN_U16_MAX=0x00020058
-
-# Unknown account storage mode in account ID.
-const.ERR_ACCOUNT_ID_UNKNOWN_STORAGE_MODE=0x00020059
-
-# CONSTANTS
-# =================================================================================================
-
-# Given the least significant 32 bits of an account ID's prefix, this mask defines the bits used
-# to determine the account version.
-const.ACCOUNT_VERSION_MASK_U32=0x0f # 0b1111
-
-# Given the least significant 32 bits of an account ID's prefix, this mask defines the bits used
-# to determine the account type.
-const.ACCOUNT_ID_TYPE_MASK_U32=0x30 # 0b11_0000
-
-# Given the least significant 32 bits of an account ID's first felt, this mask defines the bits used
-# to determine the account storage mode.
-const.ACCOUNT_ID_STORAGE_MODE_MASK_U32=0xC0 # 0b1100_0000
-
-# Given the least significant 32 bits of an account ID's first felt with the storage mode mask
-# applied, this value defines the public storage mode.
-const.ACCOUNT_ID_STORAGE_MODE_PUBLIC_U32=0 # 0b0000_0000
-
-# Given the least significant 32 bits of an account ID's first felt with the storage mode mask
-# applied, this value defines the private storage mode.
-const.ACCOUNT_ID_STORAGE_MODE_PRIVATE_U32=0x80 # 0b1000_0000
-
-# Bit pattern for an account w/ immutable code, after the account type mask has been applied.
-const.REGULAR_ACCOUNT_IMMUTABLE_CODE=0 # 0b00_0000
-
-# Bit pattern for an account w/ updatable code, after the account type mask has been applied.
-const.REGULAR_ACCOUNT_UPDATABLE_CODE=0x10 # 0b01_0000
-
-# Bit pattern for a fungible faucet w/ immutable code, after the account type mask has been applied.
-const.FUNGIBLE_FAUCET_ACCOUNT=0x20 # 0b10_0000
-
-# Bit pattern for a non-fungible faucet w/ immutable code, after the account type mask has been 
-# applied.
-const.NON_FUNGIBLE_FAUCET_ACCOUNT=0x30 # 0b11_0000
-
-# Bit pattern for a faucet account, after the account type mask has been applied.
-const.FAUCET_ACCOUNT=0x20 # 0b10_0000
-
-# The maximum number of account interface procedures.
-const.MAX_NUM_PROCEDURES=256
-
-# The account storage slot at which faucet data is stored.
-# Fungible faucet: The faucet data consists of [0, 0, 0, total_issuance]
-# Non-fungible faucet: The faucet data consists of SMT root containing minted non-fungible assets.
-const.FAUCET_STORAGE_DATA_SLOT=0
-
-# The maximum storage slot index
-const.MAX_STORAGE_SLOT_INDEX=254
-
-# The maximum number of account storage slots.
-const.MAX_NUM_STORAGE_SLOTS=MAX_STORAGE_SLOT_INDEX+1
-
->>>>>>> 1386bcc7
 # Depth of the account database tree.
 const.ACCOUNT_TREE_DEPTH=64
 
@@ -246,146 +175,6 @@
 #! - INIT_HASH is the initial account hash.
 export.memory::get_init_acct_hash->get_initial_hash
 
-<<<<<<< HEAD
-=======
-#! Returns a boolean indicating whether the account is a fungible faucet.
-#!
-#! Inputs:  [acct_id_prefix]
-#! Outputs: [is_fungible_faucet]
-#!
-#! Where:
-#! - acct_id_prefix is the prefix of the account ID.
-#! - is_fungible_faucet is a boolean indicating whether the account is a fungible faucet.
-export.is_fungible_faucet
-    exec.type push.FUNGIBLE_FAUCET_ACCOUNT eq
-    # => [is_fungible_faucet]
-end
-
-#! Returns a boolean indicating whether the account is a non-fungible faucet.
-#!
-#! Inputs:  [acct_id_prefix]
-#! Outputs: [is_non_fungible_faucet]
-#!
-#! Where:
-#! - acct_id_prefix is the prefix of the account ID.
-#! - is_non_fungible_faucet is a boolean indicating whether the account is a non-fungible faucet.
-export.is_non_fungible_faucet
-    exec.type push.NON_FUNGIBLE_FAUCET_ACCOUNT eq
-    # => [is_non_fungible_faucet]
-end
-
-#! Returns a boolean indicating whether the account is a faucet.
-#!
-#! Inputs:  [acct_id_prefix]
-#! Outputs: [is_faucet]
-#!
-#! Where:
-#! - acct_id_prefix is the prefix of the account ID.
-#! - is_faucet is a boolean indicating whether the account is a faucet.
-export.is_faucet
-    u32split drop push.FAUCET_ACCOUNT u32and eq.0 not
-    # => [is_faucet]
-end
-
-#! Returns a boolean indicating whether the account is a regular updatable account.
-#!
-#! Inputs:  [acct_id_prefix]
-#! Outputs: [is_updatable_account]
-#!
-#! Where:
-#! - acct_id_prefix is the prefix of the account ID.
-#! - is_updatable_account is a boolean indicating whether the account is a regular updatable
-#!   account.
-export.is_updatable_account
-    exec.type push.REGULAR_ACCOUNT_UPDATABLE_CODE eq
-    # => [is_updatable_account]
-end
-
-#! Returns a boolean indicating whether the account is a regular immutable account.
-#!
-#! Inputs:  [acct_id_prefix]
-#! Outputs: [is_immutable_account]
-#!
-#! Where:
-#! - acct_id_prefix is the prefix of the account ID.
-#! - is_immutable_account is a boolean indicating whether the account is a regular immutable
-#!   account.
-export.is_immutable_account
-    exec.type push.REGULAR_ACCOUNT_IMMUTABLE_CODE eq
-    # => [is_immutable_account]
-end
-
-#! Returns a boolean indicating whether the given account_ids are equal.
-#!
-#! Inputs:  [acct_id_prefix, acct_id_suffix, other_acct_id_prefix, other_acct_id_suffix]
-#! Outputs: [is_id_equal]
-#!
-#! Where:
-#! - acct_id_{prefix,suffix} are the prefix and suffix felts of an account ID.
-#! - other_acct_id_{prefix,suffix} are the prefix and suffix felts of the other account ID to compare against.
-#! - is_id_equal is a boolean indicating whether the account IDs are equal.
-export.is_id_eq
-    movup.2 eq
-    # => [is_prefix_equal, acct_id_suffix, other_acct_id_suffix]
-    movdn.2 eq
-    # => [is_suffix_equal, is_prefix_equal]
-    and
-    # => [is_id_equal]
-end
-
-#! Validates an account ID. Note that this does not validate anything about the account type,
-#! since any bit pattern is a valid account type.
-#!
-#! Inputs:  [account_id_prefix, account_id_suffix]
-#! Outputs: []
-#!
-#! Where:
-#! - account_id_{prefix,suffix} are the prefix and suffix felts of the account ID.
-#!
-#! Panics if:
-#! - account_id_prefix does not contain version zero.
-#! - account_id_prefix does not contain either the public or private storage mode.
-#! - account_id_suffix contains an anchor epoch that is greater or equal to 2^16.
-#! - account_id_suffix does not have its lower 8 bits set to zero.
-export.validate_id
-    # Validate version in prefix. For now only version 0 is supported.
-    # ---------------------------------------------------------------------------------------------
-
-    dup exec.id_version
-    # => [id_version, account_id_prefix, account_id_suffix]
-    assertz.err=ERR_ACCOUNT_ID_UNKNOWN_VERSION
-    # => [account_id_prefix, account_id_suffix]
-
-    # Validate storage mode in prefix.
-    # ---------------------------------------------------------------------------------------------
-
-    u32split drop
-    # => [account_id_prefix_lo, account_id_suffix]
-    u32and.ACCOUNT_ID_STORAGE_MODE_MASK_U32 dup eq.ACCOUNT_ID_STORAGE_MODE_PRIVATE_U32
-    # => [is_private_storage_mode, id_storage_mode_masked, account_id_suffix]
-    swap eq.ACCOUNT_ID_STORAGE_MODE_PUBLIC_U32
-    # => [is_public_storage_mode, is_private_storage_mode, account_id_suffix]
-    or assert.err=ERR_ACCOUNT_ID_UNKNOWN_STORAGE_MODE
-    # => [account_id_suffix]
-
-    # Validate anchor epoch is less than u16::MAX (0xffff) in suffix.
-    # ---------------------------------------------------------------------------------------------
-
-    dup exec.id_anchor_epoch
-    # => [anchor_epoch, account_id_suffix]
-    lt.0xffff assert.err=ERR_ACCOUNT_ID_EPOCH_MUST_BE_LESS_THAN_U16_MAX
-    # => [account_id_suffix]
-
-    # Validate lower 8 bits of suffix are zero.
-    # ---------------------------------------------------------------------------------------------
-
-    u32split drop u32and.0xff eq.0
-    # => [is_least_significant_byte_zero]
-    assert.err=ERR_ACCOUNT_ID_LEAST_SIGNIFICANT_BYTE_MUST_BE_ZERO
-    # => []
-end
-
->>>>>>> 1386bcc7
 #! Sets the code of the account the transaction is being executed against.
 #!
 #! Inputs:  [CODE_COMMITMENT]
@@ -735,13 +524,8 @@
     # => [0, 0, account_id_prefix, account_id_suffix]
 
     # get the anchor block's number
-<<<<<<< HEAD
     dup.3 exec.account_utils::id_anchor_block_num
-    # => [anchor_block_num, 0, 0, account_id_hi, account_id_lo]
-=======
-    dup.3 exec.id_anchor_block_num
     # => [anchor_block_num, 0, 0, account_id_prefix, account_id_suffix]
->>>>>>> 1386bcc7
 
     exec.memory::get_chain_mmr_ptr swap
     # => [anchor_block_num, chain_mmr_ptr, 0, 0, account_id_prefix, account_id_suffix]
@@ -804,127 +588,18 @@
     # => [account_id_suffix, hashed_account_id_prefix, hashed_account_id_suffix, account_id_prefix]
 
     # extract anchor epoch from ID of the new account
-<<<<<<< HEAD
     dup movdn.4 exec.account_utils::id_anchor_epoch
-    # => [anchor_epoch, hashed_account_id_hi, hashed_account_id_lo, account_id_hi, account_id_lo]
-
-    # shape second felt of hashed id, adding the anchor epoch and setting the lower 8 bits to zero
-    movup.2 exec.account_utils::shape_second_felt swap
-    # => [hashed_account_id_hi, hashed_account_id_lo, account_id_hi, account_id_lo]
-
-    # assert the account id matches the account id of the new account
+    # => [anchor_epoch, hashed_account_id_prefix, hashed_account_id_suffix, account_id_prefix, account_id_suffix]
+
+    # shape suffix of hashed id, adding the anchor epoch and setting the lower 8 bits to zero
+    movup.2 exec.account_utils::shape_suffix swap
+    # => [hashed_account_id_prefix, hashed_account_id_suffix, account_id_prefix, account_id_suffix]
+
+    # assert the account ID matches the account ID of the new account
     exec.account_utils::is_id_eq assert.err=ERR_ACCOUNT_SEED_ANCHOR_BLOCK_HASH_DIGEST_MISMATCH
     # => []
 end
 
-=======
-    dup movdn.4 exec.id_anchor_epoch
-    # => [anchor_epoch, hashed_account_id_prefix, hashed_account_id_suffix, account_id_prefix, account_id_suffix]
-
-    # shape suffix of hashed id, adding the anchor epoch and setting the lower 8 bits to zero
-    movup.2 exec.shape_suffix swap
-    # => [hashed_account_id_prefix, hashed_account_id_suffix, account_id_prefix, account_id_suffix]
-
-    # assert the account ID matches the account ID of the new account
-    exec.is_id_eq assert.err=ERR_ACCOUNT_SEED_ANCHOR_BLOCK_HASH_DIGEST_MISMATCH
-    # => []
-end
-
-#! Shapes the suffix so it meets the requirements of the account ID, by overwriting the
-#! upper 16 bits with the anchor epoch and setting the lower 8 bits to zero.
-#!
-#! Inputs:  [seed_digest_suffix, anchor_epoch]
-#! Outputs: [account_id_suffix]
-#!
-#! Where:
-#! - seed_digest_suffix is the suffix of the digest that should be shaped into the suffix
-#!   of an account ID.
-#! - account_id_suffix is the suffix of an account ID.
-#! - anchor_epoch is the epoch number to which this account ID is anchored.
-proc.shape_suffix
-  u32split
-  # => [seed_digest_suffix_hi, seed_digest_suffix_lo, anchor_epoch]
-
-  # clear epoch bits in hi part so we can set them later
-  u32and.0x0000ffff swap
-  # => [seed_digest_suffix_lo, seed_digest_suffix_hi', anchor_epoch]
-
-  # clear lower 8 bits of the lo part
-  u32and.0xffffff00 swap.2
-  # => [anchor_epoch, seed_digest_suffix_hi', seed_digest_suffix_lo']
-
-  # assert epoch is not 2^16
-  # this is technically optional as we will compare this id with the provided one for which
-  # this property was already checked, but since this check is cheap we include it anyway
-  dup eq.0xffff assertz.err=ERR_ACCOUNT_ID_EPOCH_MUST_BE_LESS_THAN_U16_MAX
-  # => [anchor_epoch, seed_digest_suffix_hi', seed_digest_suffix_lo']
-
-  # shift epoch left by 16 bits and set epoch bits on hi part
-  u32shl.16 u32or
-  # => [seed_digest_suffix_hi'', seed_digest_suffix_lo']
-
-  # reassemble the suffix by multiplying the hi part with 2^32 and adding the lo part
-  mul.0x0100000000 add
-  # => [account_id_suffix]
-end
-
-#! Extracts the block number of the anchor block from the suffix of an account ID.
-#!
-#! Inputs:  [account_id_suffix]
-#! Outputs: [anchor_block_num]
-#!
-#! Where:
-#! - account_id_suffix is the suffix of an account ID.
-#! - anchor_block_num is the number of the block to which this account ID is anchored.
-proc.id_anchor_block_num
-  # extract the upper 32 bits
-  u32split swap drop
-  # => [account_id_suffix_hi]
-
-  # to get the epoch's block number we would have to multiply the epoch in the account ID by 2^16
-  # since the epoch is already in the upper 16 bits of the u32, we can simply zero out the
-  # lower 16 bits to achieve the same result.
-  u32and.0xffff0000
-  # => [anchor_block_num]
-end
-
-#! Extracts the epoch from the suffix of an account ID.
-#!
-#! Inputs:  [account_id_suffix]
-#! Outputs: [anchor_epoch]
-#!
-#! Where:
-#! - account_id_suffix is the suffix of an account ID.
-#! - anchor_epoch is the epoch number to which this account ID is anchored.
-proc.id_anchor_epoch
-  # extract the upper 32 bits
-  u32split swap drop
-  # => [account_id_suffix_hi]
-
-  # shift the upper 16 bits to the right to produce the epoch
-  u32shr.16
-  # => [anchor_epoch]
-end
-
-#! Extracts the account ID version from the prefix of an account ID.
-#!
-#! Inputs:  [account_id_prefix]
-#! Outputs: [id_version]
-#!
-#! Where:
-#! - account_id_prefix is the prefix of an account ID.
-#! - id_version is the version number of the ID.
-proc.id_version
-  # extract the lower 32 bits
-  u32split drop
-  # => [account_id_prefix_lo]
-
-  # mask out the version
-  u32and.ACCOUNT_VERSION_MASK_U32
-  # => [id_version]
-end
-
->>>>>>> 1386bcc7
 # DATA LOADERS
 # =================================================================================================
 
@@ -1069,28 +744,6 @@
 # HELPER PROCEDURES
 # =================================================================================================
 
-<<<<<<< HEAD
-=======
-#! Returns the least significant half of an account ID prefix with the account type bits masked out.
-#!
-#! The account type can be obtained by comparing this value with the following constants:
-#! - REGULAR_ACCOUNT_UPDATABLE_CODE
-#! - REGULAR_ACCOUNT_IMMUTABLE_CODE
-#! - FUNGIBLE_FAUCET_ACCOUNT
-#! - NON_FUNGIBLE_FAUCET_ACCOUNT
-#!
-#! Inputs:  [acct_id_prefix]
-#! Outputs: [acct_type]
-#!
-#! Where:
-#! - acct_id_prefix is the prefix of the account ID.
-#! - acct_type is the account type.
-proc.type
-    u32split drop push.ACCOUNT_ID_TYPE_MASK_U32 u32and
-    # => [acct_type]
-end
-
->>>>>>> 1386bcc7
 #! Sets an item in the account storage. Doesn't emit any events.
 #!
 #! Inputs:  [index, NEW_VALUE]
@@ -1165,13 +818,8 @@
     dup.1 eq.0 dup.1 eq.0 and not assert.err=ERR_FOREIGN_ACCOUNT_ID_IS_ZERO
     # => [foreign_account_id_prefix, foreign_account_id_suffix]
 
-<<<<<<< HEAD
-    # check that foreign account id is not equal to the native account id
+    # check that foreign account ID is not equal to the native account ID
     dup.1 dup.1 exec.memory::get_native_account_id exec.account_utils::is_id_eq not
-=======
-    # check that foreign account ID is not equal to the native account ID
-    dup.1 dup.1 exec.memory::get_native_account_id exec.is_id_eq not
->>>>>>> 1386bcc7
     assert.err=ERR_FOREIGN_ACCOUNT_ID_EQUALS_NATIVE_ACCT_ID
 
     # get the initial account data pointer
@@ -1201,13 +849,8 @@
         # => [is_empty_block, maybe_account_id_prefix, maybe_account_id_suffix, curr_account_ptr', foreign_account_id_prefix, foreign_account_id_suffix]
 
         # check whether the current id matches the foreign id
-<<<<<<< HEAD
         movdn.2 dup.5 dup.5 exec.account_utils::is_id_eq
-        # => [is_equal_id, is_empty_word, curr_account_ptr', foreign_account_id_hi, foreign_account_id_lo]
-=======
-        movdn.2 dup.5 dup.5 exec.is_id_eq
         # => [is_equal_id, is_empty_word, curr_account_ptr', foreign_account_id_prefix, foreign_account_id_suffix]
->>>>>>> 1386bcc7
 
         # get the loop flag
         # it equals 1 if both `is_equal_id` and `is_empty_block` flags are equal to 0, so we should 
