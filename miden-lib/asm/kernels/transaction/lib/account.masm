--- conflicted
+++ resolved
@@ -417,24 +417,10 @@
 #! Outputs: [CODE_COMMITMENT]
 #!
 #! Where:
-<<<<<<< HEAD
 #! - CODE_COMMITMENT is the hash of the account code.
 export.get_code_commitment
     # get the code commitment
     exec.memory::get_acct_code_commitment
-=======
-#! - CODE_COMMITMENT is the hash of the code to set.
-#!
-#! Panics if:
-#! - this procedure is executed on an account whose type differs from `regular mutable`.
-export.set_code
-    # get the account ID
-    exec.memory::get_account_id swap drop
-    # => [acct_id_prefix, CODE_COMMITMENT]
-
-    # assert the account is an updatable regular account
-    exec.is_updatable_account assert.err=ERR_ACCOUNT_CODE_IS_NOT_UPDATABLE
->>>>>>> 1386bcc7
     # => [CODE_COMMITMENT]
 end
 
