--- conflicted
+++ resolved
@@ -41,7 +41,7 @@
 const.ERR_INVALID_FAUCET_STORAGE_OFFSET=0x0002004F
 
 # Storage offset is invalid for 0 storage size (should be 0)
-const.ERR_INVALID_STORAGE_OFFSET_FOR_SIZE=0x00020054
+const.ERR_INVALID_STORAGE_OFFSET_FOR_SIZE=0x00020056
 
 # CONSTANTS
 # =================================================================================================
@@ -628,13 +628,8 @@
     # => [index]
 
     # get procedure pointer
-<<<<<<< HEAD
-    mul.2 exec.memory::get_acct_procedures_section_offset add dup add.1 swap
+    mul.2 exec.memory::get_acct_procedures_section_ptr add dup add.1 swap
     # => [metadata_ptr, proc_ptr]
-=======
-    mul.2 exec.memory::get_acct_procedures_section_ptr add dup add.1
-    # => [offset_ptr, proc_ptr]
->>>>>>> 7dbd6083
 
     # load procedure information from memory
     padw movup.4 mem_loadw padw movup.8 mem_loadw
@@ -792,16 +787,10 @@
 #! Output: [storage_offset, storage_size]
 #!
 #! - storage_offset is the procedure storage offset.
-<<<<<<< HEAD
 #! - storage_size is the procedure storage size.
 proc.get_procedure_metadata
     # get procedure storage metadata pointer
-    mul.2 exec.memory::get_acct_procedures_section_offset add add.1
-=======
-proc.get_procedure_storage_offset
-    # get procedure storage offset pointer
     mul.2 exec.memory::get_acct_procedures_section_ptr add add.1
->>>>>>> 7dbd6083
     # => [storage_offset_ptr]
 
     # load procedure storage offset from memory and keep relevant data
