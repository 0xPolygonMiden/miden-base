--- conflicted
+++ resolved
@@ -289,8 +289,6 @@
     # => []
 end
 
-<<<<<<< HEAD
-
 #! Validates that storage slots match storage commitment and saves storage slots into memory.
 #!
 #! This is achieved by reading the storage slots from the advice map, saving them into memory,
@@ -338,7 +336,8 @@
     # verify hashed account storage slots match account storage commitment
     assert_eqw.err=ERR_ACCT_STORAGE_COMMITMENT_MISMATCH
     # => []
-=======
+end
+
 #! Returns whether the input word is equal to EMPTY_WORD as a boolean value.
 #!
 #! This procedure drops the input word.
@@ -350,7 +349,6 @@
 #! - is_empty is a boolean value that is 1 if INPUT_WORD is equal to EMPTY_WORD, and 0 otherwise.
 proc.is_empty_word_dropped
     eq.0 swap eq.0 and swap eq.0 and swap eq.0 and
->>>>>>> afdabb78
 end
 
 #! Validates that account procedures match account code commitment and saves procedure information
