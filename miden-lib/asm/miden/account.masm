use.miden::kernel_proc_offsets

# NATIVE ACCOUNT PROCEDURES
# =================================================================================================

#! Returns a boolean indicating whether the account is a fungible faucet.
#!
#! Stack: [acct_id]
#! Output: [is_fungible_faucet]
#!
#! - acct_id is the account id.
#! - is_fungible_faucet is a boolean indicating whether the account is a fungible faucet.
export.::utils::is_fungible_faucet

#! Returns a boolean indicating whether the account is a non-fungible faucet.
#!
#! Stack: [acct_id]
#! Output: [is_non_fungible_faucet]
#!
#! - acct_id is the account id.
#! - is_non_fungible_faucet is a boolean indicating whether the account is a non-fungible faucet.
export.::utils::is_non_fungible_faucet

#! Returns the account id.
#!
#! Inputs:  []
#! Outputs: [acct_id_hi, acct_id_lo]
#!
#! Where:
#! - acct_id_{hi,lo} are the first and second felt of the account id.
#!
#! Invocation: exec
export.get_id
    # start padding the stack
    push.0.0.0

    exec.kernel_proc_offsets::get_account_id_offset
    # => [offset, 0, 0, 0]

    # pad the stack
    padw swapw padw padw swapdw
    # => [offset, pad(15)]

    syscall.exec_kernel_proc
    # => [acct_id_hi, acct_id_lo, pad(14)]

    # clean the stack
    swapdw dropw dropw swapw dropw movdn.3 movdn.3 drop drop
    # => [acct_id_hi, acct_id_lo]
end

#! Returns the account nonce.
#!
#! Inputs:  []
#! Outputs: [nonce]
#!
#! Where:
#! - nonce is the account nonce.
#!
#! Invocation: exec
export.get_nonce
    # start padding the stack
    push.0.0.0

    exec.kernel_proc_offsets::get_account_nonce_offset
    # => [offset, 0, 0, 0]

    # pad the stack
    padw swapw padw padw swapdw
    # => [offset, pad(15)]

    syscall.exec_kernel_proc
    # => [nonce, pad(15)]
    
    # clean the stack
    swapdw dropw dropw swapw dropw movdn.3 drop drop drop
    # => [nonce]
end

#! Returns the initial account hash.
#!
#! Inputs:  []
#! Outputs: [INIT_HASH]
#!
#! Where:
#! - INIT_HASH is the initial account hash.
#!
#! Invocation: exec
export.get_initial_hash
    # pad the stack
    padw padw padw push.0.0.0
    # => [pad(15)]

    exec.kernel_proc_offsets::get_initial_account_hash_offset
    # => [offset, pad(15)]

    syscall.exec_kernel_proc
    # => [INIT_HASH, pad(12)]

    # clean the stack
    swapdw dropw dropw swapw dropw
    # => [INIT_HASH]
end

#! Computes and returns the account hash from account data stored in memory.
#!
#! Inputs:  []
#! Outputs: [ACCT_HASH]
#!
#! Where:
#! - ACCT_HASH is the hash of the account data.
#!
#! Invocation: exec
export.get_current_hash
    # pad the stack
    padw padw padw push.0.0.0
    # => [pad(15)]

    exec.kernel_proc_offsets::get_current_account_hash_offset
    # => [offset, pad(15)]

    syscall.exec_kernel_proc
    # => [ACCT_HASH, pad(12)]

    # clean the stack
    swapdw dropw dropw swapw dropw
    # => [ACCT_HASH]
end

#! Increments the account nonce by the provided value.
#!
#! Inputs:  [value]
#! Outputs: []
#!
#! Where:
#! - value is the value to increment the nonce by. value can be at most 2^32 - 1 otherwise this
#!   procedure panics.
#!
#! Invocation: exec
export.incr_nonce
    # start padding the stack
    push.0.0 movup.2
    # => [value, 0, 0]

    exec.kernel_proc_offsets::incr_account_nonce_offset
    # => [offset, value, 0, 0]

    # pad the stack
    padw swapw padw padw swapdw
    # => [offset, value, pad(14)]

    syscall.exec_kernel_proc
    # => [pad(16)]

    dropw dropw dropw dropw
end

#! Gets an item from the account storage. Panics if the index is out of bounds.
#!
#! Inputs:  [index]
#! Outputs: [VALUE]
#!
#! Where:
#! - index is the index of the item to get.
#! - VALUE is the value of the item.
#!
#! Panics if:
#! - the index of the requested item is out of bounds.
#!
#! Invocation: exec
export.get_item
    push.0.0 movup.2
    # => [index, 0, 0]

    exec.kernel_proc_offsets::get_account_item_offset
    # => [offset, index, 0, 0]

    # pad the stack
    padw swapw padw padw swapdw
    # => [offset, index, pad(14)]

    syscall.exec_kernel_proc
    # => [VALUE, pad(12)]

    # clean the stack
    swapdw dropw dropw swapw dropw
    # => [VALUE]
end

#! Sets an item in the account storage. Panics if the index is out of bounds.
#!
#! Inputs:  [index, V']
#! Outputs: [R', V]
#!
#! Where:
#! - index is the index of the item to set.
#! - V' is the value to set.
#! - V is the previous value of the item.
#! - R' is the new storage commitment.
#!
#! Panics if: 
#! - the index of the item is out of bounds.
#!
#! Invocation: exec
export.set_item
    exec.kernel_proc_offsets::set_account_item_offset
    # => [offset, index, V']

    # pad the stack
    push.0.0 movdn.7 movdn.7 padw padw swapdw 
    # => [offset, index, V', pad(10)]

    syscall.exec_kernel_proc
    # => [R', V, pad(8)]

    # clean the stack
    swapdw dropw dropw
    # => [R', V]
end

#! Gets a map item from the account storage. 
#!
#! Inputs:  [index, KEY]
#! Outputs: [VALUE]
#!
#! Where:
#! - index is the index of the map where the KEY VALUE should be read.
#! - KEY is the key of the item to get.
#! - VALUE is the value of the item.
#!
#! Panics if:
#! - the index for the map is out of bounds, meaning > 255.
#! - the slot item at index is not a map.
#!
#! Invocation: exec
export.get_map_item
    exec.kernel_proc_offsets::get_account_map_item_offset
    # => [offset, index, KEY]

    # pad the stack
    push.0.0 movdn.7 movdn.7 padw padw swapdw 
    # => [offset, index, KEY, pad(10)]

    syscall.exec_kernel_proc
    # => [VALUE, pad(12)]

    # clean the stack
    swapdw dropw dropw swapw dropw
    # => [VALUE]
end

#! Sets a map item in the account storage. 
#!
#! Inputs:  [index, KEY, VALUE]
#! Outputs: [OLD_MAP_ROOT, OLD_MAP_VALUE]
#!
#! Where:
#! - index is the index of the map where the KEY VALUE should be set.
#! - KEY is the key to set at VALUE.
#! - VALUE is the value to set at KEY.
#! - OLD_MAP_ROOT is the old map root.
#! - OLD_MAP_VALUE is the old value at KEY.
#!
#! Panics if:
#! - the index for the map is out of bounds, meaning > 255.
#! - the slot item at index is not a map.
#!
#! Invocation: exec
export.set_map_item
    exec.kernel_proc_offsets::set_account_map_item_offset
    # => [offset, index, KEY, VALUE]

    # pad the stack
    push.0.0 movdn.11 movdn.11 padw movdnw.3
    # => [offset, index, KEY, VALUE, pad(6)]

    syscall.exec_kernel_proc
    # => [OLD_MAP_ROOT, OLD_MAP_VALUE, pad(8)]

    # clean the stack
    swapdw dropw dropw
    # => [OLD_MAP_ROOT, OLD_MAP_VALUE]
end

#! Sets the code of the account the transaction is being executed against.
#!
#! Inputs:  [CODE_COMMITMENT]
#! Outputs: []
#!
#! Where:
#! - CODE_COMMITMENT is the hash of the code to set.
#!
#! Panics if:
#! - this procedure is executed on an account whose type differs from `regular mutable`.
#!
#! Invocation: exec
export.set_code
    exec.kernel_proc_offsets::set_account_code_offset
    # => [offset, CODE_COMMITMENT]

    # pad the stack
    push.0.0.0 movdn.7 movdn.7 movdn.7 padw padw swapdw
    # => [offset, CODE_COMMITMENT, pad(11)]

    syscall.exec_kernel_proc
    # => [pad(16)]

    # clean the stack
    dropw dropw dropw dropw 
    # => []
end

#! Returns the balance of a fungible asset associated with a faucet_id.
#!
#! Inputs:  [faucet_id_hi, faucet_id_lo]
#! Outputs: [balance]
#!
#! Where:
#! - faucet_id_{hi,lo} are the first and second felt of the faucet id of the fungible asset
#!   of interest.
#! - balance is the vault balance of the fungible asset.
#! 
#! Panics if:
#! - the asset is not a fungible asset.
#!
#! Invocation: exec
export.get_balance
    exec.kernel_proc_offsets::account_vault_get_balance_offset
    # => [offset, faucet_id_hi, faucet_id_lo]

    # pad the stack
    push.0 movdn.3 padw swapw padw padw swapdw
    # => [offset, faucet_id_hi, faucet_id_lo, pad(13)]

    syscall.exec_kernel_proc
    # => [balance, pad(15)]

    # clean the stack
    swapdw dropw dropw swapw dropw movdn.3 drop drop drop
    # => [balance]
end

#! Returns a boolean indicating whether the non-fungible asset is present in the vault.
#!
#! Inputs:  [ASSET]
#! Outputs: [has_asset]
#!
#! Where:
#! - ASSET is the non-fungible asset of interest
#! - has_asset is a boolean indicating whether the account vault has the asset of interest
#!
#! Panics if:
#! - the ASSET is a fungible asset.
#!
#! Invocation: exec
export.has_non_fungible_asset
    exec.kernel_proc_offsets::account_vault_has_non_fungible_asset_offset
    # => [offset, ASSET]

    # pad the stack
    push.0.0.0 movdn.7 movdn.7 movdn.7 padw padw swapdw 
    # => [offset, ASSET, pad(11)]

    syscall.exec_kernel_proc
    # => [has_asset, pad(15)]

    # clean the stack
    swapdw dropw dropw swapw dropw movdn.3 drop drop drop
    # => [has_asset]
end

#! Add the specified asset to the vault.
#!
#! Inputs:  [ASSET]
#! Outputs: [ASSET']
#!
#! Where:
#! - ASSET' is a final asset in the account vault defined as follows:
#!   - If ASSET is a non-fungible asset, then ASSET' is the same as ASSET.
#!   - If ASSET is a fungible asset, then ASSET' is the total fungible asset in the account vault
#!     after ASSET was added to it.
#!
#! Panics if:
#! - the asset is not valid.
#! - the total value of two fungible assets is greater than or equal to 2^63.
#! - the vault already contains the same non-fungible asset.
#!
#! Invocation: exec
export.add_asset
    exec.kernel_proc_offsets::account_vault_add_asset_offset
    # => [offset, ASSET]

    # pad the stack
    push.0.0.0 movdn.7 movdn.7 movdn.7 padw padw swapdw
    # => [offset, ASSET, pad(11)]

    syscall.exec_kernel_proc
    # => [ASSET', pad(12)]

    # clean the stack
    swapdw dropw dropw swapw dropw
    # => [ASSET']
end

#! Remove the specified asset from the vault.
#!
#! Inputs:  [ASSET]
#! Outputs: [ASSET]
#!
#! Where:
#! - ASSET is the asset to remove from the vault.
#!
#! Panics if:
#! - the fungible asset is not found in the vault.
#! - the amount of the fungible asset in the vault is less than the amount to be removed.
#! - the non-fungible asset is not found in the vault.
#!
#! Invocation: exec
export.remove_asset
    exec.kernel_proc_offsets::account_vault_remove_asset_offset
    # => [offset, ASSET]

    # pad the stack
    push.0.0.0 movdn.7 movdn.7 movdn.7 padw padw swapdw
    # => [offset, ASSET, pad(11)]

    syscall.exec_kernel_proc
    # => [ASSET, pad(12)]

    # clean the stack
    swapdw dropw dropw swapw dropw
    # => [ASSET]
end

#! Returns a commitment to the account vault.
#!
#! Inputs:  []
#! Outputs: [COM]
#!
#! Where:
#! - COM is a commitment to the account vault.
#!
#! Invocation: exec
export.get_vault_commitment
    # pad the stack for syscall invocation
    padw padw padw push.0.0.0
    # => [pad(15)]

    exec.kernel_proc_offsets::get_account_vault_commitment_offset
    # => [offset, pad(15)]

    syscall.exec_kernel_proc
    # => [COM, pad(12)]

    # clean the stack
    swapdw dropw dropw swapw dropw
    # => [COM]
<<<<<<< HEAD
=======
end

# PROCEDURES COPIED FROM KERNEL (TODO: get rid of this duplication)
# =================================================================================================

# Given the least significant 32 bits of an account id's first felt, this mask defines the bits used
# to determine the account type.
const.ACCOUNT_ID_TYPE_MASK_U32=0x30 # 0b11_0000

# Bit pattern for a fungible faucet w/ immutable code, after the account type mask has been applied.
const.FUNGIBLE_FAUCET_ACCOUNT=0x20 # 0b10_0000

# Bit pattern for a non-fungible faucet w/ immutable code, after the account type mask has been
# applied.
const.NON_FUNGIBLE_FAUCET_ACCOUNT=0x30 # 0b11_0000

#! Returns the most significant half with the account type bits masked out.
#!
#! The account type can be defined by comparing this value with the following constants:
#!
#! - REGULAR_ACCOUNT_UPDATABLE_CODE
#! - REGULAR_ACCOUNT_IMMUTABLE_CODE
#! - FUNGIBLE_FAUCET_ACCOUNT
#! - NON_FUNGIBLE_FAUCET_ACCOUNT
#!
#! Stack: [acct_id_hi]
#! Output: [acct_type]
#!
#! - acct_id_hi is the first felt of the account id.
#! - acct_type is the account type.
proc.type
    u32split drop push.ACCOUNT_ID_TYPE_MASK_U32 u32and
    # => [acct_type]
end

#! Returns a boolean indicating whether the account is a fungible faucet.
#!
#! Stack: [acct_id]
#! Output: [is_fungible_faucet]
#!
#! - acct_id is the account id.
#! - is_fungible_faucet is a boolean indicating whether the account is a fungible faucet.
export.is_fungible_faucet
    exec.type push.FUNGIBLE_FAUCET_ACCOUNT eq
    # => [is_fungible_faucet]
end

#! Returns a boolean indicating whether the account is a non-fungible faucet.
#!
#! Stack: [acct_id]
#! Output: [is_non_fungible_faucet]
#!
#! - acct_id is the account id.
#! - is_non_fungible_faucet is a boolean indicating whether the account is a non-fungible faucet.
export.is_non_fungible_faucet
    exec.type push.NON_FUNGIBLE_FAUCET_ACCOUNT eq
    # => [is_non_fungible_faucet]
end

#! TODO: This is a copy; move to utils.
#!
#! Returns a boolean indicating whether the given account_ids are equal.
#!
#! Inputs:  [acct_id_hi, acct_id_lo, other_acct_id_hi, other_acct_id_lo]
#! Outputs: [is_id_equal]
#!
#! Where:
#! - acct_id_{hi,lo} are the first and second felt of an account id.
#! - other_acct_id_{hi,lo} are the first and second felt of the other account id to compare against.
#! - is_id_equal is a boolean indicating whether the account ids are equal.
export.is_id_eq
    movup.2 eq
    # => [is_hi_equal, acct_id_lo, other_acct_id_lo]
    swap movup.2 eq
    # => [is_lo_equal, is_hi_equal]
    and
    # => [is_id_equal]
>>>>>>> 64d7a2e5
end<|MERGE_RESOLUTION|>--- conflicted
+++ resolved
@@ -20,6 +20,17 @@
 #! - acct_id is the account id.
 #! - is_non_fungible_faucet is a boolean indicating whether the account is a non-fungible faucet.
 export.::utils::is_non_fungible_faucet
+
+#! Returns a boolean indicating whether the given account_ids are equal.
+#!
+#! Inputs:  [acct_id_hi, acct_id_lo, other_acct_id_hi, other_acct_id_lo]
+#! Outputs: [is_id_equal]
+#!
+#! Where:
+#! - acct_id_{hi,lo} are the first and second felt of an account id.
+#! - other_acct_id_{hi,lo} are the first and second felt of the other account id to compare against.
+#! - is_id_equal is a boolean indicating whether the account ids are equal.
+export.::utils::is_id_eq
 
 #! Returns the account id.
 #!
@@ -455,84 +466,4 @@
     # clean the stack
     swapdw dropw dropw swapw dropw
     # => [COM]
-<<<<<<< HEAD
-=======
-end
-
-# PROCEDURES COPIED FROM KERNEL (TODO: get rid of this duplication)
-# =================================================================================================
-
-# Given the least significant 32 bits of an account id's first felt, this mask defines the bits used
-# to determine the account type.
-const.ACCOUNT_ID_TYPE_MASK_U32=0x30 # 0b11_0000
-
-# Bit pattern for a fungible faucet w/ immutable code, after the account type mask has been applied.
-const.FUNGIBLE_FAUCET_ACCOUNT=0x20 # 0b10_0000
-
-# Bit pattern for a non-fungible faucet w/ immutable code, after the account type mask has been
-# applied.
-const.NON_FUNGIBLE_FAUCET_ACCOUNT=0x30 # 0b11_0000
-
-#! Returns the most significant half with the account type bits masked out.
-#!
-#! The account type can be defined by comparing this value with the following constants:
-#!
-#! - REGULAR_ACCOUNT_UPDATABLE_CODE
-#! - REGULAR_ACCOUNT_IMMUTABLE_CODE
-#! - FUNGIBLE_FAUCET_ACCOUNT
-#! - NON_FUNGIBLE_FAUCET_ACCOUNT
-#!
-#! Stack: [acct_id_hi]
-#! Output: [acct_type]
-#!
-#! - acct_id_hi is the first felt of the account id.
-#! - acct_type is the account type.
-proc.type
-    u32split drop push.ACCOUNT_ID_TYPE_MASK_U32 u32and
-    # => [acct_type]
-end
-
-#! Returns a boolean indicating whether the account is a fungible faucet.
-#!
-#! Stack: [acct_id]
-#! Output: [is_fungible_faucet]
-#!
-#! - acct_id is the account id.
-#! - is_fungible_faucet is a boolean indicating whether the account is a fungible faucet.
-export.is_fungible_faucet
-    exec.type push.FUNGIBLE_FAUCET_ACCOUNT eq
-    # => [is_fungible_faucet]
-end
-
-#! Returns a boolean indicating whether the account is a non-fungible faucet.
-#!
-#! Stack: [acct_id]
-#! Output: [is_non_fungible_faucet]
-#!
-#! - acct_id is the account id.
-#! - is_non_fungible_faucet is a boolean indicating whether the account is a non-fungible faucet.
-export.is_non_fungible_faucet
-    exec.type push.NON_FUNGIBLE_FAUCET_ACCOUNT eq
-    # => [is_non_fungible_faucet]
-end
-
-#! TODO: This is a copy; move to utils.
-#!
-#! Returns a boolean indicating whether the given account_ids are equal.
-#!
-#! Inputs:  [acct_id_hi, acct_id_lo, other_acct_id_hi, other_acct_id_lo]
-#! Outputs: [is_id_equal]
-#!
-#! Where:
-#! - acct_id_{hi,lo} are the first and second felt of an account id.
-#! - other_acct_id_{hi,lo} are the first and second felt of the other account id to compare against.
-#! - is_id_equal is a boolean indicating whether the account ids are equal.
-export.is_id_eq
-    movup.2 eq
-    # => [is_hi_equal, acct_id_lo, other_acct_id_lo]
-    swap movup.2 eq
-    # => [is_lo_equal, is_hi_equal]
-    and
-    # => [is_id_equal]
->>>>>>> 64d7a2e5
 end