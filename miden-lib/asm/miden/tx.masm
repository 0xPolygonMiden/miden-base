--- conflicted
+++ resolved
@@ -55,13 +55,8 @@
 
 #! Creates a new note and returns the index of the note.
 #!
-<<<<<<< HEAD
-#! Inputs: [tag, aux, note_type, execution_hint, RECIPIENT]
-#! Outputs: [note_idx]
-=======
-#! Inputs:  [tag, aux, note_type, RECIPIENT, ...]
+#! Inputs:  [tag, aux, note_type, execution_hint, RECIPIENT, ...]
 #! Outputs: [note_idx, ...]
->>>>>>> 19c750f2
 #!
 #! tag is the tag to be included in the note.
 #! aux is the auxiliary metadata to be included in the note.
@@ -72,8 +67,8 @@
 export.create_note
     # pad the stack before the syscall to prevent accidental modification of the deeper stack 
     # elements 
-    push.0 movdn.7 padw padw swapdw
-    # => [tag, aux, note_type, RECIPIENT, PAD(9)]
+    padw padw swapdw
+    # => [tag, aux, note_type, RECIPIENT, PAD(8)]
 
     syscall.create_note
     # => [note_idx, PAD(15)]
