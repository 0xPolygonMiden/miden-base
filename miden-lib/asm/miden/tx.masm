use.miden::kernel_proc_offsets

#! Returns the block number of the last known block at the time of transaction execution.
#!
#! Inputs:  []
#! Outputs: [num]
#!
#! Where:
#! - num is the last known block number.
#!
#! Invocation: exec
export.get_block_number
    # pad the stack
    padw padw padw push.0.0.0
    # => [pad(15)]

    exec.kernel_proc_offsets::tx_get_block_number_offset
    # => [offset, pad(15)]

    syscall.exec_kernel_proc
    # => [num, pad(15)]

    # clean the stack
    swapdw dropw dropw swapw dropw movdn.3 drop drop drop
    # => [num]
end

#! Returns the block hash of the reference block.
#!
#! Inputs:  [EMPTY_WORD]
#! Outputs: [BLOCK_HASH]
#!
#! Where:
#! - BLOCK_HASH, reference block for the transaction execution.
#!
#! Invocation: exec
export.get_block_hash
    # pad the stack
    padw padw padw push.0.0.0
    # => [pad(15)]

    exec.kernel_proc_offsets::tx_get_block_hash_offset
    # => [offset, pad(15)]

    syscall.exec_kernel_proc
    # => [BLOCK_HASH, pad(12)]

    # clean the stack
    swapdw dropw dropw swapw dropw
    # => [BLOCK_HASH]
end

#! Returns the input notes commitment hash.
#!
#! See `transaction::api::get_input_notes_commitment` for details.
#!
#! Inputs:  []
#! Outputs: [INPUT_NOTES_COMMITMENT]
#!
#! Where:
#! - INPUT_NOTES_COMMITMENT is the input notes commitment hash.
#!
#! Invocation: exec
export.get_input_notes_commitment
    # pad the stack
    padw padw padw push.0.0.0
    # => [pad(15)]

    exec.kernel_proc_offsets::tx_get_input_notes_commitment_offset
    # => [offset, pad(15)]

    syscall.exec_kernel_proc
    # => [INPUT_NOTES_COMMITMENT, pad(12)]

    # clean the stack
    swapdw dropw dropw swapw dropw
    # => [INPUT_NOTES_COMMITMENT]
end

#! Returns the output notes hash. This is computed as a sequential hash of (note_id, note_metadata)
#! tuples over all output notes.
#!
#! Inputs:  [0, 0, 0, 0]
#! Outputs: [COMMITMENT]
#!
#! Where:
#! - COMMITMENT is the output notes hash.
#!
#! Invocation: exec
export.get_output_notes_commitment
    # pad the stack
    padw padw padw push.0.0.0
    # => [pad(15)]

    exec.kernel_proc_offsets::tx_get_output_notes_commitment_offset
    # => [offset, pad(15)]

    syscall.exec_kernel_proc
    # => [COMMITMENT, pad(12)]

    # clean the stack
    swapdw dropw dropw swapw dropw
    # => [COMMITMENT]
end

#! Creates a new note and returns the index of the note.
#!
#! Inputs:  [tag, aux, note_type, execution_hint, RECIPIENT]
#! Outputs: [note_idx]
#!
#! Where:
#! - tag is the tag to be included in the note.
#! - aux is the auxiliary metadata to be included in the note.
#! - note_type is the storage type of the note.
#! - execution_hint is the note's execution hint.
#! - RECIPIENT is the recipient of the note.
#! - note_idx is the index of the created note.
#!
#! Invocation: exec
export.create_note
    # pad the stack before the syscall to prevent accidental modification of the deeper stack
    # elements
    padw padw swapdw movup.8 drop
    # => [tag, aux, note_type, execution_hint, RECIPIENT, pad(7)]

    exec.kernel_proc_offsets::tx_create_note_offset
    # => [offset, tag, aux, note_type, execution_hint, RECIPIENT, pad(7)]

    syscall.exec_kernel_proc
    # => [note_idx, pad(15)]

    # remove excess PADs from the stack
    swapdw dropw dropw movdn.7 dropw drop drop drop
    # => [note_idx]
end

#! Adds the ASSET to the note specified by the index.
#!
#! Inputs:  [ASSET, note_idx]
#! Outputs: [ASSET, note_idx]
#!
#! Where:
#! - note_idx is the index of the note to which the asset is added.
#! - ASSET can be a fungible or non-fungible asset.
#!
#! Invocation: exec
export.add_asset_to_note
    movup.4 exec.kernel_proc_offsets::note_add_asset_offset
    # => [offset, note_idx, ASSET]

    # pad the stack before the syscall to prevent accidental modification of the deeper stack
    # elements
    push.0.0 movdn.7 movdn.7 padw padw swapdw
    # => [offset, note_idx, ASSET, pad(10)]

    syscall.exec_kernel_proc
    # => [note_idx, ASSET, pad(11)]

    # remove excess PADs from the stack
    swapdw dropw dropw swapw movdn.7 drop drop drop movdn.4
    # => [ASSET, note_idx]
end

#! Returns the RECIPIENT for a specified SERIAL_NUM, SCRIPT_HASH, and inputs hash
#!
#! Inputs: [SERIAL_NUM, SCRIPT_HASH, INPUT_HASH]
#! Outputs: [RECIPIENT]
#!
#! Where:
#! - SERIAL_NUM is the serial number of the recipient.
#! - SCRIPT_HASH is the commitment of the note script.
#! - INPUT_HASH is the commitment of the note inputs.
#! - RECIPIENT is the recipient of the note.
#!
#! Invocation: exec
export.build_recipient_hash
  padw hmerge
  # => [SERIAL_NUM_HASH, SCRIPT_HASH, INPUT_HASH]

  swapw hmerge
  # => [MERGE_SCRIPT, INPUT_HASH]

  swapw hmerge
  # [RECIPIENT]
end

#! Executes the provided procedure against the foreign account.
#!
#! WARNING: the procedure to be invoked can not have more than 15 inputs and it can not return more
#! than 15 elements back. Otherwise exceeding elements will not be provided to the procedure and
#! will not be returned from it.
#!
#! Inputs:  [foreign_account_id_prefix, foreign_account_id_suffix, FOREIGN_PROC_ROOT, <foreign account inputs>, pad(n)]
#! Outputs: [<values returned from the foreign procedure>]
#!
#! Where:
#! - foreign_account_id_{prefix,suffix} are the prefix and suffix felts of the account ID of the foreign
#!   account to execute the procedure on.
#! - pad(n) is the exact number of pads needed to set the number of procedure inputs to 16 at the 
#!   moment of the foreign procedure execution (n = 16 - mem_addr_size - foreign_inputs_len).
#!
#! Invocation: exec
export.execute_foreign_procedure.1
    # get the start_foreign_context procedure offset
<<<<<<< HEAD
    push.0 movup.2 movup.2 exec.kernel_proc_offsets::tx_start_foreign_context_offset
    # => [offset, foreign_account_id_hi, foreign_account_id_lo, 0, FOREIGN_PROC_ROOT, <foreign account inputs>, pad(n)]
=======
    push.0 movup.2 movup.2 exec.kernel_proc_offsets::start_foreign_context_offset
    # => [offset, foreign_account_id_prefix, foreign_account_id_suffix, 0, FOREIGN_PROC_ROOT, <foreign account inputs>, pad(n)]
>>>>>>> 1386bcc7

    # pad the stack before the syscall
    padw swapw padw padw swapdw
    # => [offset, foreign_account_id_prefix, foreign_account_id_suffix, pad(13), FOREIGN_PROC_ROOT, <foreign account inputs>, pad(n)]

    # load the foreign account to the memory
    syscall.exec_kernel_proc
    # => [pad(16), FOREIGN_PROC_ROOT, <foreign account inputs>, pad(n)]

    # prepare the stack for the dyncall
    dropw dropw dropw dropw
    # => [FOREIGN_PROC_ROOT, <foreign account inputs>, pad(n)]

    # store the foreign procedure root to the first local memory slot and get its absolute memory 
    # address
    loc_storew.0 dropw locaddr.0
    # => [foreign_proc_root_ptr, <foreign account inputs>, pad(n)]

    # execute the foreign procedure
    dyncall
    # => [<values returned from the foreign procedure>]

    # reset the current account data offset to the native offset (2048)
    push.0.0.0 padw padw padw
    exec.kernel_proc_offsets::tx_end_foreign_context_offset
    # => [offset, pad(15), <values returned from the foreign procedure>]

    syscall.exec_kernel_proc
    dropw dropw dropw dropw
    # => [<values returned from the foreign procedure>]
end

#! Updates the transaction expiration delta.
#!
#! The transaction expiration delta specifies how close to the transaction's reference block the
#! transaction must be included into the chain. For example, if the transaction's reference block is
#! 100 and transaction expiration delta is 10, the transaction can be included into the chain by
#! block 110. If this does not happen, the transaction is considered expired and cannot be included
#! into the chain.
#!
#! Once set, transaction expiration delta can be decreased, but not increased.
#!
#! Inputs: [block_height_delta, ...]
#! Output: [...]
#!
#! Where:
#! - block_height_delta is the desired expiration time delta (1 to 0xFFFF).
#!
#! Annotation hint: is not used anywhere
export.update_expiration_block_delta
    exec.kernel_proc_offsets::tx_update_expiration_block_num_offset
    # => [offset, expiration_delta, ...]

    # pad the stack
    push.0 movdn.2 push.0 movdn.2 padw swapw padw padw swapdw
    # => [offset, expiration_delta, pad(14)]

    syscall.exec_kernel_proc

    # clear the stack
    dropw dropw dropw dropw
end

#! Returns the transaction expiration delta, or 0 if the delta has not been set.
#!
#! Inputs: [...]
#! Output: [block_height_delta, ...]
#!
#! Where:
#! - block_height_delta is the stored expiration time delta (1 to 0xFFFF).
#!
#! Annotation hint: is not used anywhere
export.get_expiration_block_delta
    # pad the stack
    padw padw padw push.0.0.0
    # => [pad(15)]

    exec.kernel_proc_offsets::tx_get_expiration_delta_offset
    # => [offset, pad(15)]

    syscall.exec_kernel_proc
    # => [expiration_delta, pad(15)]

    # clear the stack
    swapdw dropw dropw swapw dropw movdn.3 drop drop drop
    # => [expiration_delta]
end<|MERGE_RESOLUTION|>--- conflicted
+++ resolved
@@ -202,13 +202,8 @@
 #! Invocation: exec
 export.execute_foreign_procedure.1
     # get the start_foreign_context procedure offset
-<<<<<<< HEAD
     push.0 movup.2 movup.2 exec.kernel_proc_offsets::tx_start_foreign_context_offset
-    # => [offset, foreign_account_id_hi, foreign_account_id_lo, 0, FOREIGN_PROC_ROOT, <foreign account inputs>, pad(n)]
-=======
-    push.0 movup.2 movup.2 exec.kernel_proc_offsets::start_foreign_context_offset
     # => [offset, foreign_account_id_prefix, foreign_account_id_suffix, 0, FOREIGN_PROC_ROOT, <foreign account inputs>, pad(n)]
->>>>>>> 1386bcc7
 
     # pad the stack before the syscall
     padw swapw padw padw swapdw
