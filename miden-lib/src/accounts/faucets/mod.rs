use alloc::string::ToString;

use miden_objects::{
    accounts::{
<<<<<<< HEAD
        Account, AccountCode, AccountId, AccountStorage, AccountStorageType, AccountType,
        StorageSlot,
=======
        Account, AccountCode, AccountId, AccountStorage, AccountStorageMode, AccountType, SlotItem,
>>>>>>> 7ede403d
    },
    assets::TokenSymbol,
    AccountError, Felt, Word, ZERO,
};

use super::{AuthScheme, TransactionKernel};

// FUNGIBLE FAUCET
// ================================================================================================

const MAX_MAX_SUPPLY: u64 = (1 << 63) - 1;
const MAX_DECIMALS: u8 = 12;

/// Creates a new faucet account with basic fungible faucet interface,
/// account storage type, specified authentication scheme, and provided meta data (token symbol,
/// decimals, max supply).
///
/// The basic faucet interface exposes two procedures:
/// - `distribute`, which mints an assets and create a note for the provided recipient.
/// - `burn`, which burns the provided asset.
///
/// `distribute` requires authentication. The authentication procedure is defined by the specified
/// authentication scheme. `burn` does not require authentication and can be called by anyone.
///
/// Public key information for the scheme is stored in the account storage at slot 0. The token
/// metadata is stored in the account storage at slot 1.
pub fn create_basic_fungible_faucet(
    init_seed: [u8; 32],
    symbol: TokenSymbol,
    decimals: u8,
    max_supply: Felt,
    account_storage_mode: AccountStorageMode,
    auth_scheme: AuthScheme,
) -> Result<(Account, Word), AccountError> {
    // Atm we only have RpoFalcon512 as authentication scheme and this is also the default in the
    // faucet contract, so we can just use the public key as storage slot 0.

    let (auth_scheme_procedure, auth_data): (&str, Word) = match auth_scheme {
        AuthScheme::RpoFalcon512 { pub_key } => ("auth_tx_rpo_falcon512", pub_key.into()),
    };

    let source_code = format!(
        "
        export.::miden::contracts::faucets::basic_fungible::distribute
        export.::miden::contracts::faucets::basic_fungible::burn
        export.::miden::contracts::auth::basic::{auth_scheme_procedure}
    "
    );

    let assembler = TransactionKernel::assembler();
    let account_code = AccountCode::compile(source_code, assembler)?;

    // First check that the metadata is valid.
    if decimals > MAX_DECIMALS {
        return Err(AccountError::FungibleFaucetInvalidMetadata(
            "Decimals must be less than 13".to_string(),
        ));
    } else if max_supply.as_int() > MAX_MAX_SUPPLY {
        return Err(AccountError::FungibleFaucetInvalidMetadata(
            "Max supply must be < 2^63".to_string(),
        ));
    }

    // Note: data is stored as [a0, a1, a2, a3] but loaded onto the stack as [a3, a2, a1, a0, ...]
    let metadata = [max_supply, Felt::from(decimals), symbol.into(), ZERO];

    // We store the authentication data and the token metadata in the account storage:
    // - slot 0: authentication data
    // - slot 1: token metadata as [max_supply, decimals, token_symbol, 0]
    let account_storage =
        AccountStorage::new(vec![StorageSlot::Value(auth_data), StorageSlot::Value(metadata)])?;

    let account_seed = AccountId::get_account_seed(
        init_seed,
        AccountType::FungibleFaucet,
        account_storage_mode,
        account_code.commitment(),
        account_storage.commitment(),
    )?;

    Ok((Account::new(account_seed, account_code, account_storage)?, account_seed))
}

// TESTS
// ================================================================================================

#[cfg(test)]
mod tests {
    use miden_objects::{crypto::dsa::rpo_falcon512, ONE};

    use super::{
        create_basic_fungible_faucet, AccountStorageMode, AuthScheme, Felt, TokenSymbol, ZERO,
    };

    #[test]
    fn faucet_contract_creation() {
        let pub_key = rpo_falcon512::PublicKey::new([ONE; 4]);
        let auth_scheme: AuthScheme = AuthScheme::RpoFalcon512 { pub_key };

        // we need to use an initial seed to create the wallet account
        let init_seed: [u8; 32] = [
            90, 110, 209, 94, 84, 105, 250, 242, 223, 203, 216, 124, 22, 159, 14, 132, 215, 85,
            183, 204, 149, 90, 166, 68, 100, 73, 106, 168, 125, 237, 138, 16,
        ];

        let max_supply = Felt::new(123);
        let token_symbol_string = "POL";
        let token_symbol = TokenSymbol::try_from(token_symbol_string).unwrap();
        let decimals = 2u8;
        let storage_mode = AccountStorageMode::Private;

        let (faucet_account, _) = create_basic_fungible_faucet(
            init_seed,
            token_symbol,
            decimals,
            max_supply,
            storage_mode,
            auth_scheme,
        )
        .unwrap();

        // check that max_supply (slot 1) is 123
        assert_eq!(
            faucet_account.storage().get_item(1),
            [Felt::new(123), Felt::new(2), token_symbol.into(), ZERO].into()
        );

        assert!(faucet_account.is_faucet());
    }
}<|MERGE_RESOLUTION|>--- conflicted
+++ resolved
@@ -2,12 +2,8 @@
 
 use miden_objects::{
     accounts::{
-<<<<<<< HEAD
-        Account, AccountCode, AccountId, AccountStorage, AccountStorageType, AccountType,
+        Account, AccountCode, AccountId, AccountStorage, AccountStorageMode, AccountType,
         StorageSlot,
-=======
-        Account, AccountCode, AccountId, AccountStorage, AccountStorageMode, AccountType, SlotItem,
->>>>>>> 7ede403d
     },
     assets::TokenSymbol,
     AccountError, Felt, Word, ZERO,
