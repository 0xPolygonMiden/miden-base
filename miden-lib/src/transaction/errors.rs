--- conflicted
+++ resolved
@@ -60,19 +60,11 @@
 
 #[derive(Debug, Error)]
 pub enum TransactionEventError {
-<<<<<<< HEAD
-    #[error("event id {0} is not a valid transaction kernel event")]
-    InvalidTransactionEvent(u32),
-    #[error("event id {0} is not a transaction kernel event")]
-    NotTransactionEvent(u32),
-    #[error("{0} event can only be emitted from the root context")]
-=======
     #[error("event id {0} is not a valid transaction event")]
     InvalidTransactionEvent(u32),
     #[error("event id {0} is not a transaction kernel event")]
     NotTransactionEvent(u32),
     #[error("event id {0} can only be emitted from the root context")]
->>>>>>> c4dc749f
     NotRootContext(u32),
 }
 
