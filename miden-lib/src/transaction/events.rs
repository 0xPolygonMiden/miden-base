use core::fmt;

use super::{TransactionEventError, TransactionTraceParsingError};

// CONSTANTS
// ================================================================================================

// TRANSACTION EVENT
// ================================================================================================

const ACCOUNT_VAULT_BEFORE_ADD_ASSET: u32 = 0x2_0000; // 131072
const ACCOUNT_VAULT_AFTER_ADD_ASSET: u32 = 0x2_0001; // 131073

const ACCOUNT_VAULT_BEFORE_REMOVE_ASSET: u32 = 0x2_0002; // 131074
const ACCOUNT_VAULT_AFTER_REMOVE_ASSET: u32 = 0x2_0003; // 131075

const ACCOUNT_STORAGE_BEFORE_SET_ITEM: u32 = 0x2_0004; // 131076
const ACCOUNT_STORAGE_AFTER_SET_ITEM: u32 = 0x2_0005; // 131077

const ACCOUNT_STORAGE_BEFORE_SET_MAP_ITEM: u32 = 0x2_0006; // 131078
const ACCOUNT_STORAGE_AFTER_SET_MAP_ITEM: u32 = 0x2_0007; // 131079

const ACCOUNT_BEFORE_INCREMENT_NONCE: u32 = 0x2_0008; // 131080
const ACCOUNT_AFTER_INCREMENT_NONCE: u32 = 0x2_0009; // 131081

const ACCOUNT_PUSH_PROCEDURE_INDEX: u32 = 0x2_000a; // 131082

const NOTE_BEFORE_CREATED: u32 = 0x2_000b; // 131083
const NOTE_AFTER_CREATED: u32 = 0x2_000c; // 131084

const NOTE_BEFORE_ADD_ASSET: u32 = 0x2_000d; // 131085
const NOTE_AFTER_ADD_ASSET: u32 = 0x2_000e; // 131086

/// Events which may be emitted by a transaction kernel.
///
/// The events are emitted via the `emit.<event_id>` instruction. The event ID is a 32-bit
/// unsigned integer which is used to identify the event type. For events emitted by the
/// transaction kernel, the event_id is structured as follows:
/// - The upper 16 bits of the event ID are set to 2.
/// - The lower 16 bits represent a unique event ID within the transaction kernel.
#[repr(u32)]
#[derive(Debug, Clone, Eq, PartialEq)]
pub enum TransactionEvent {
    AccountVaultBeforeAddAsset = ACCOUNT_VAULT_BEFORE_ADD_ASSET,
    AccountVaultAfterAddAsset = ACCOUNT_VAULT_AFTER_ADD_ASSET,

    AccountVaultBeforeRemoveAsset = ACCOUNT_VAULT_BEFORE_REMOVE_ASSET,
    AccountVaultAfterRemoveAsset = ACCOUNT_VAULT_AFTER_REMOVE_ASSET,

    AccountStorageBeforeSetItem = ACCOUNT_STORAGE_BEFORE_SET_ITEM,
    AccountStorageAfterSetItem = ACCOUNT_STORAGE_AFTER_SET_ITEM,

    AccountStorageBeforeSetMapItem = ACCOUNT_STORAGE_BEFORE_SET_MAP_ITEM,
    AccountStorageAfterSetMapItem = ACCOUNT_STORAGE_AFTER_SET_MAP_ITEM,

    AccountBeforeIncrementNonce = ACCOUNT_BEFORE_INCREMENT_NONCE,
    AccountAfterIncrementNonce = ACCOUNT_AFTER_INCREMENT_NONCE,

    AccountPushProcedureIndex = ACCOUNT_PUSH_PROCEDURE_INDEX,

    NoteBeforeCreated = NOTE_BEFORE_CREATED,
    NoteAfterCreated = NOTE_AFTER_CREATED,

    NoteBeforeAddAsset = NOTE_BEFORE_ADD_ASSET,
    NoteAfterAddAsset = NOTE_AFTER_ADD_ASSET,
}

impl TransactionEvent {
    /// Value of the top 16 bits of a transaction kernel event ID.
    pub const ID_PREFIX: u32 = 2;
}

impl fmt::Display for TransactionEvent {
    fn fmt(&self, f: &mut fmt::Formatter<'_>) -> fmt::Result {
        write!(f, "{self:?}")
    }
}

impl TryFrom<u32> for TransactionEvent {
    type Error = TransactionEventError;

    fn try_from(value: u32) -> Result<Self, Self::Error> {
<<<<<<< HEAD
        if value >> 16 != EVENT_ID_PREFIX {
=======
        if value >> 16 != TransactionEvent::ID_PREFIX {
>>>>>>> c4dc749f
            return Err(TransactionEventError::NotTransactionEvent(value));
        }

        match value {
            ACCOUNT_VAULT_BEFORE_ADD_ASSET => Ok(TransactionEvent::AccountVaultBeforeAddAsset),
            ACCOUNT_VAULT_AFTER_ADD_ASSET => Ok(TransactionEvent::AccountVaultAfterAddAsset),

            ACCOUNT_VAULT_BEFORE_REMOVE_ASSET => {
                Ok(TransactionEvent::AccountVaultBeforeRemoveAsset)
            },
            ACCOUNT_VAULT_AFTER_REMOVE_ASSET => Ok(TransactionEvent::AccountVaultAfterRemoveAsset),

            ACCOUNT_STORAGE_BEFORE_SET_ITEM => Ok(TransactionEvent::AccountStorageBeforeSetItem),
            ACCOUNT_STORAGE_AFTER_SET_ITEM => Ok(TransactionEvent::AccountStorageAfterSetItem),

            ACCOUNT_STORAGE_BEFORE_SET_MAP_ITEM => {
                Ok(TransactionEvent::AccountStorageBeforeSetMapItem)
            },
            ACCOUNT_STORAGE_AFTER_SET_MAP_ITEM => {
                Ok(TransactionEvent::AccountStorageAfterSetMapItem)
            },

            ACCOUNT_BEFORE_INCREMENT_NONCE => Ok(TransactionEvent::AccountBeforeIncrementNonce),
            ACCOUNT_AFTER_INCREMENT_NONCE => Ok(TransactionEvent::AccountAfterIncrementNonce),

            ACCOUNT_PUSH_PROCEDURE_INDEX => Ok(TransactionEvent::AccountPushProcedureIndex),

            NOTE_BEFORE_CREATED => Ok(TransactionEvent::NoteBeforeCreated),
            NOTE_AFTER_CREATED => Ok(TransactionEvent::NoteAfterCreated),

            NOTE_BEFORE_ADD_ASSET => Ok(TransactionEvent::NoteBeforeAddAsset),
            NOTE_AFTER_ADD_ASSET => Ok(TransactionEvent::NoteAfterAddAsset),

            _ => Err(TransactionEventError::InvalidTransactionEvent(value)),
        }
    }
}

// TRANSACTION TRACE
// ================================================================================================

#[repr(u32)]
#[derive(Debug, Clone, Eq, PartialEq)]
pub enum TransactionTrace {
    PrologueStart = 0x2_0000,           // 131072
    PrologueEnd = 0x2_0001,             // 131073
    NotesProcessingStart = 0x2_0002,    // 131074
    NotesProcessingEnd = 0x2_0003,      // 131075
    NoteExecutionStart = 0x2_0004,      // 131076
    NoteExecutionEnd = 0x2_0005,        // 131077
    TxScriptProcessingStart = 0x2_0006, // 131078
    TxScriptProcessingEnd = 0x2_0007,   // 131079
    EpilogueStart = 0x2_0008,           // 131080
    EpilogueEnd = 0x2_0009,             // 131081
}

impl fmt::Display for TransactionTrace {
    fn fmt(&self, f: &mut fmt::Formatter<'_>) -> fmt::Result {
        write!(f, "{self:?}")
    }
}

impl TryFrom<u32> for TransactionTrace {
    type Error = TransactionTraceParsingError;

    fn try_from(value: u32) -> Result<Self, Self::Error> {
        if value >> 16 != TransactionEvent::ID_PREFIX {
            return Err(TransactionTraceParsingError::UnknownTransactionTrace(value));
        }

        match value {
            0x2_0000 => Ok(TransactionTrace::PrologueStart),
            0x2_0001 => Ok(TransactionTrace::PrologueEnd),
            0x2_0002 => Ok(TransactionTrace::NotesProcessingStart),
            0x2_0003 => Ok(TransactionTrace::NotesProcessingEnd),
            0x2_0004 => Ok(TransactionTrace::NoteExecutionStart),
            0x2_0005 => Ok(TransactionTrace::NoteExecutionEnd),
            0x2_0006 => Ok(TransactionTrace::TxScriptProcessingStart),
            0x2_0007 => Ok(TransactionTrace::TxScriptProcessingEnd),
            0x2_0008 => Ok(TransactionTrace::EpilogueStart),
            0x2_0009 => Ok(TransactionTrace::EpilogueEnd),
            _ => Err(TransactionTraceParsingError::UnknownTransactionTrace(value)),
        }
    }
}<|MERGE_RESOLUTION|>--- conflicted
+++ resolved
@@ -80,11 +80,7 @@
     type Error = TransactionEventError;
 
     fn try_from(value: u32) -> Result<Self, Self::Error> {
-<<<<<<< HEAD
-        if value >> 16 != EVENT_ID_PREFIX {
-=======
         if value >> 16 != TransactionEvent::ID_PREFIX {
->>>>>>> c4dc749f
             return Err(TransactionEventError::NotTransactionEvent(value));
         }
 
