--- conflicted
+++ resolved
@@ -30,13 +30,7 @@
 };
 
 mod errors;
-<<<<<<< HEAD
-pub use errors::{
-    TransactionEventError, TransactionKernelError, TransactionTraceParsingError,
-};
-=======
 pub use errors::{TransactionEventError, TransactionKernelError, TransactionTraceParsingError};
->>>>>>> c4dc749f
 
 mod procedures;
 
