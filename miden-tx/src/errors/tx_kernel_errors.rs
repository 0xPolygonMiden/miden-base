--- conflicted
+++ resolved
@@ -87,18 +87,13 @@
 pub const ERR_KERNEL_PROCEDURE_OFFSET_OUT_OF_BOUNDS: u32 = 131155;
 pub const ERR_CURRENT_ACCOUNT_IS_NOT_NATIVE: u32 = 131156;
 pub const ERR_INVALID_TX_EXPIRATION_DELTA: u32 = 131157;
-<<<<<<< HEAD
 pub const ERR_FOREIGN_ACCOUNT_ID_IS_ZERO: u32 = 131158;
 pub const ERR_MAX_NUM_FOREIGN_ACCOUNTS_EXCEEDED: u32 = 131159;
 pub const ERR_ACCT_TOO_MANY_STORAGE_SLOTS: u32 = 131160;
 pub const ERR_FOREIGN_ACCT_ID_EQUALS_NATIVE_ACCT_ID: u32 = 131161;
+pub const ERR_INVALID_STORAGE_OFFSET_FOR_SIZE: u32 = 131162;
 
-pub const KERNEL_ERRORS: [(u32, &str); 90] = [
-=======
-pub const ERR_INVALID_STORAGE_OFFSET_FOR_SIZE: u32 = 131158;
-
-pub const KERNEL_ERRORS: [(u32, &str); 87] = [
->>>>>>> 9a331919
+pub const KERNEL_ERRORS: [(u32, &str); 91] = [
     (ERR_FAUCET_RESERVED_DATA_SLOT, "For faucets, storage slot 254 is reserved and can not be used with set_account_item procedure"),
     (ERR_ACCT_MUST_BE_A_FAUCET, "Procedure can only be called from faucet accounts"),
     (ERR_P2ID_WRONG_NUMBER_OF_INPUTS, "P2ID scripts expect exactly 1 note input"),
@@ -185,13 +180,9 @@
     (ERR_KERNEL_PROCEDURE_OFFSET_OUT_OF_BOUNDS, "Provided kernel procedure offset is out of bounds"),
     (ERR_INVALID_STORAGE_OFFSET_FOR_SIZE, "Storage offset is invalid for a procedure that does not access storage (should be 0)"),
     (ERR_CURRENT_ACCOUNT_IS_NOT_NATIVE, "Procedure can be called only for the native account"),
-<<<<<<< HEAD
     (ERR_INVALID_TX_EXPIRATION_DELTA, "Invalid transaction expiration block delta was set."),
     (ERR_FOREIGN_ACCOUNT_ID_IS_ZERO, "Provided ID of the foreign account equals zero"),
     (ERR_MAX_NUM_FOREIGN_ACCOUNTS_EXCEEDED, "Maximum number of the foreign accounts (64) was exceeded"),
     (ERR_ACCT_TOO_MANY_STORAGE_SLOTS, "Number of account storage slots exceeded the maximum limit of 255"),
-    (ERR_FOREIGN_ACCT_ID_EQUALS_NATIVE_ACCT_ID, "Provided foreign account ID is equal to the native account ID")
-=======
-    (ERR_INVALID_TX_EXPIRATION_DELTA, "Invalid transaction expiration block delta was set.")
->>>>>>> 9a331919
+    (ERR_FOREIGN_ACCT_ID_EQUALS_NATIVE_ACCT_ID, "Provided foreign account ID is equal to the native account ID"),
 ];