use miden_objects::{
    accounts::{AccountDelta, AccountStorageDelta, AccountStub, AccountVaultDelta},
    Felt, ZERO,
};
// ACCOUNT DELTA TRACKER
// ================================================================================================

/// Keeps track of changes made to the account during transaction execution.
///
/// Currently, this tracks:
/// - Changes to the account storage, slots and maps.
/// - Changes to the account vault.
/// - Changes to the account nonce.
///
/// TODO: implement tracking of:
/// - all account storage changes.
/// - account code changes.
#[derive(Debug, Clone, PartialEq, Eq)]
pub struct AccountDeltaTracker {
    storage: AccountStorageDelta,
    vault: AccountVaultDelta,
    init_nonce: Felt,
    nonce_delta: Felt,
}

impl AccountDeltaTracker {
    /// Returns a new [AccountDeltaTracker] instantiated for the specified account.
    pub fn new(account: &AccountStub) -> Self {
        Self {
            storage: AccountStorageDelta::default(),
            vault: AccountVaultDelta::default(),
            init_nonce: account.nonce(),
            nonce_delta: ZERO,
        }
    }

    /// Consumes `self` and returns the resulting [AccountDelta].
    pub fn into_delta(self) -> AccountDelta {
        let nonce_delta = (self.nonce_delta != ZERO).then_some(self.init_nonce + self.nonce_delta);

        AccountDelta::new(self.storage, self.vault, nonce_delta).expect("invalid account delta")
    }

    /// Tracks nonce delta.
    pub fn increment_nonce(&mut self, value: Felt) {
        self.nonce_delta += value;
    }

    /// Get a mutable reference to the current vault delta
    pub fn vault_delta(&mut self) -> &mut AccountVaultDelta {
        &mut self.vault
    }

    /// Get a mutable reference to the current storage delta
    pub fn storage_delta(&mut self) -> &mut AccountStorageDelta {
        &mut self.storage
    }
<<<<<<< HEAD
}

// ACCOUNT STORAGE DELTA TRACKER
// ================================================================================================

/// The account storage delta tracker is responsible for tracking changes to the storage of the
/// account the transaction is being executed against.
///
/// The delta tracker is composed of:
/// - A map which records the latest states for the updated storage slots.
/// - A map which records the latest states for the updates storage maps
#[derive(Default, Debug, Clone, PartialEq, Eq)]
pub struct AccountStorageDeltaTracker {
    slot_updates: BTreeMap<u8, Word>,
    maps_updates: BTreeMap<u8, Vec<(Word, Word)>>,
}

impl AccountStorageDeltaTracker {
    /// Consumes `self` and returns the [AccountStorageDelta] that represents the changes to
    /// the account's storage.
    pub fn into_delta(self) -> AccountStorageDelta {
        let mut cleared_items = Vec::new();
        let mut updated_items = Vec::new();
        let mut updated_maps: Vec<(u8, StorageMapDelta)> = Vec::new();

        for (idx, value) in self.slot_updates {
            if value == EMPTY_WORD {
                cleared_items.push(idx);
            } else {
                updated_items.push((idx, value));
            }
        }

        for (idx, map_deltas) in self.maps_updates {
            let mut updated_leafs = Vec::new();
            let mut cleared_leafs = Vec::new();

            for map_delta in map_deltas {
                if map_delta.1 == EMPTY_WORD {
                    cleared_leafs.push(map_delta.0);
                } else {
                    updated_leafs.push(map_delta);
                }
            }
            let storage_map_delta = StorageMapDelta::from(cleared_leafs, updated_leafs);
            updated_maps.push((idx, storage_map_delta));
        }

        AccountStorageDelta {
            cleared_items,
            updated_items,
            updated_maps,
        }
    }

    /// Tracks a slot change
    pub fn slot_update(&mut self, slot_index: u8, new_slot_value: [Felt; 4]) {
        self.slot_updates.insert(slot_index, new_slot_value);
    }

    /// Tracks a slot change
    pub fn maps_update(&mut self, slot_index: u8, key: [Felt; 4], new_value: [Felt; 4]) {
        self.maps_updates.entry(slot_index).or_default().push((key, new_value));
    }
}

// ACCOUNT VAULT DELTA TRACKER
// ================================================================================================

/// The account vault delta tracker is responsible for tracking changes to the vault of the account
/// the transaction is being executed against.
///
/// The delta tracker is composed of two maps:
/// - Fungible asset map: tracks changes to the vault's fungible assets, where the key is the faucet
///   ID of the asset, and the value is the amount of the asset being added or removed from the
///   vault (positive value for added assets, negative value for removed assets).
/// - Non-fungible asset map: tracks changes to the vault's non-fungible assets, where the key is
///   the non-fungible asset, and the value is either 1 or -1 depending on whether the asset is
///   being added or removed from the vault.
#[derive(Default, Debug, Clone, PartialEq, Eq)]
pub struct AccountVaultDeltaTracker {
    fungible_assets: BTreeMap<AccountId, i128>,
    non_fungible_assets: BTreeMap<Digest, i8>,
}

impl AccountVaultDeltaTracker {
    // STATE MUTATORS
    // --------------------------------------------------------------------------------------------

    pub fn add_asset(&mut self, asset: Asset) {
        match asset {
            Asset::Fungible(asset) => {
                update_asset_delta(
                    &mut self.fungible_assets,
                    asset.faucet_id(),
                    asset.amount() as i128,
                );
            },
            Asset::NonFungible(asset) => {
                update_asset_delta(&mut self.non_fungible_assets, asset.vault_key().into(), 1)
            },
        }
    }

    /// Track asset removal.
    pub fn remove_asset(&mut self, asset: Asset) {
        match asset {
            Asset::Fungible(asset) => {
                update_asset_delta(
                    &mut self.fungible_assets,
                    asset.faucet_id(),
                    -(asset.amount() as i128),
                );
            },
            Asset::NonFungible(asset) => {
                update_asset_delta(&mut self.non_fungible_assets, asset.vault_key().into(), -1)
            },
        }
    }

    // CONVERSIONS
    // --------------------------------------------------------------------------------------------

    /// Consumes `self` and returns the [AccountVaultDelta] that represents the changes to the
    /// account's vault.
    pub fn into_delta(self) -> AccountVaultDelta {
        let mut added_assets = Vec::new();
        let mut removed_assets = Vec::new();

        // process fungible assets
        for (faucet_id, amount) in self.fungible_assets {
            if amount > 0 {
                added_assets.push(Asset::Fungible(
                    FungibleAsset::new(
                        AccountId::new_unchecked(faucet_id.into()),
                        amount.unsigned_abs() as u64,
                    )
                    .expect("fungible asset is well formed"),
                ));
            } else {
                removed_assets.push(Asset::Fungible(
                    FungibleAsset::new(
                        AccountId::new_unchecked(faucet_id.into()),
                        amount.unsigned_abs() as u64,
                    )
                    .expect("fungible asset is well formed"),
                ));
            }
        }

        // process non-fungible assets
        for (non_fungible_asset, amount) in self.non_fungible_assets {
            match amount {
                1 => {
                    added_assets.push(Asset::NonFungible(unsafe {
                        NonFungibleAsset::new_unchecked(*non_fungible_asset)
                    }));
                },
                -1 => {
                    removed_assets.push(Asset::NonFungible(unsafe {
                        NonFungibleAsset::new_unchecked(*non_fungible_asset)
                    }));
                },
                _ => unreachable!("non-fungible asset amount must be 1 or -1"),
            }
        }

        AccountVaultDelta { added_assets, removed_assets }
    }
}

// HELPER FUNCTIONS
// ================================================================================================

/// Updates the provided map with the provided key and amount. If the final amount is 0, the entry
/// is removed from the map.
fn update_asset_delta<K, V>(delta_map: &mut BTreeMap<K, V>, key: K, amount: V)
where
    V: core::ops::Neg,
    V: core::cmp::PartialEq<<V as core::ops::Neg>::Output>,
    V: core::ops::AddAssign,
    V: Copy,
    K: Ord,
{
    use alloc::collections::btree_map::Entry;

    match delta_map.entry(key) {
        Entry::Occupied(mut entry) => {
            if entry.get() == &-amount {
                entry.remove();
            } else {
                *entry.get_mut() += amount;
            }
        },
        Entry::Vacant(entry) => {
            entry.insert(amount);
        },
    }
=======
>>>>>>> 280f5909
}<|MERGE_RESOLUTION|>--- conflicted
+++ resolved
@@ -55,205 +55,4 @@
     pub fn storage_delta(&mut self) -> &mut AccountStorageDelta {
         &mut self.storage
     }
-<<<<<<< HEAD
-}
-
-// ACCOUNT STORAGE DELTA TRACKER
-// ================================================================================================
-
-/// The account storage delta tracker is responsible for tracking changes to the storage of the
-/// account the transaction is being executed against.
-///
-/// The delta tracker is composed of:
-/// - A map which records the latest states for the updated storage slots.
-/// - A map which records the latest states for the updates storage maps
-#[derive(Default, Debug, Clone, PartialEq, Eq)]
-pub struct AccountStorageDeltaTracker {
-    slot_updates: BTreeMap<u8, Word>,
-    maps_updates: BTreeMap<u8, Vec<(Word, Word)>>,
-}
-
-impl AccountStorageDeltaTracker {
-    /// Consumes `self` and returns the [AccountStorageDelta] that represents the changes to
-    /// the account's storage.
-    pub fn into_delta(self) -> AccountStorageDelta {
-        let mut cleared_items = Vec::new();
-        let mut updated_items = Vec::new();
-        let mut updated_maps: Vec<(u8, StorageMapDelta)> = Vec::new();
-
-        for (idx, value) in self.slot_updates {
-            if value == EMPTY_WORD {
-                cleared_items.push(idx);
-            } else {
-                updated_items.push((idx, value));
-            }
-        }
-
-        for (idx, map_deltas) in self.maps_updates {
-            let mut updated_leafs = Vec::new();
-            let mut cleared_leafs = Vec::new();
-
-            for map_delta in map_deltas {
-                if map_delta.1 == EMPTY_WORD {
-                    cleared_leafs.push(map_delta.0);
-                } else {
-                    updated_leafs.push(map_delta);
-                }
-            }
-            let storage_map_delta = StorageMapDelta::from(cleared_leafs, updated_leafs);
-            updated_maps.push((idx, storage_map_delta));
-        }
-
-        AccountStorageDelta {
-            cleared_items,
-            updated_items,
-            updated_maps,
-        }
-    }
-
-    /// Tracks a slot change
-    pub fn slot_update(&mut self, slot_index: u8, new_slot_value: [Felt; 4]) {
-        self.slot_updates.insert(slot_index, new_slot_value);
-    }
-
-    /// Tracks a slot change
-    pub fn maps_update(&mut self, slot_index: u8, key: [Felt; 4], new_value: [Felt; 4]) {
-        self.maps_updates.entry(slot_index).or_default().push((key, new_value));
-    }
-}
-
-// ACCOUNT VAULT DELTA TRACKER
-// ================================================================================================
-
-/// The account vault delta tracker is responsible for tracking changes to the vault of the account
-/// the transaction is being executed against.
-///
-/// The delta tracker is composed of two maps:
-/// - Fungible asset map: tracks changes to the vault's fungible assets, where the key is the faucet
-///   ID of the asset, and the value is the amount of the asset being added or removed from the
-///   vault (positive value for added assets, negative value for removed assets).
-/// - Non-fungible asset map: tracks changes to the vault's non-fungible assets, where the key is
-///   the non-fungible asset, and the value is either 1 or -1 depending on whether the asset is
-///   being added or removed from the vault.
-#[derive(Default, Debug, Clone, PartialEq, Eq)]
-pub struct AccountVaultDeltaTracker {
-    fungible_assets: BTreeMap<AccountId, i128>,
-    non_fungible_assets: BTreeMap<Digest, i8>,
-}
-
-impl AccountVaultDeltaTracker {
-    // STATE MUTATORS
-    // --------------------------------------------------------------------------------------------
-
-    pub fn add_asset(&mut self, asset: Asset) {
-        match asset {
-            Asset::Fungible(asset) => {
-                update_asset_delta(
-                    &mut self.fungible_assets,
-                    asset.faucet_id(),
-                    asset.amount() as i128,
-                );
-            },
-            Asset::NonFungible(asset) => {
-                update_asset_delta(&mut self.non_fungible_assets, asset.vault_key().into(), 1)
-            },
-        }
-    }
-
-    /// Track asset removal.
-    pub fn remove_asset(&mut self, asset: Asset) {
-        match asset {
-            Asset::Fungible(asset) => {
-                update_asset_delta(
-                    &mut self.fungible_assets,
-                    asset.faucet_id(),
-                    -(asset.amount() as i128),
-                );
-            },
-            Asset::NonFungible(asset) => {
-                update_asset_delta(&mut self.non_fungible_assets, asset.vault_key().into(), -1)
-            },
-        }
-    }
-
-    // CONVERSIONS
-    // --------------------------------------------------------------------------------------------
-
-    /// Consumes `self` and returns the [AccountVaultDelta] that represents the changes to the
-    /// account's vault.
-    pub fn into_delta(self) -> AccountVaultDelta {
-        let mut added_assets = Vec::new();
-        let mut removed_assets = Vec::new();
-
-        // process fungible assets
-        for (faucet_id, amount) in self.fungible_assets {
-            if amount > 0 {
-                added_assets.push(Asset::Fungible(
-                    FungibleAsset::new(
-                        AccountId::new_unchecked(faucet_id.into()),
-                        amount.unsigned_abs() as u64,
-                    )
-                    .expect("fungible asset is well formed"),
-                ));
-            } else {
-                removed_assets.push(Asset::Fungible(
-                    FungibleAsset::new(
-                        AccountId::new_unchecked(faucet_id.into()),
-                        amount.unsigned_abs() as u64,
-                    )
-                    .expect("fungible asset is well formed"),
-                ));
-            }
-        }
-
-        // process non-fungible assets
-        for (non_fungible_asset, amount) in self.non_fungible_assets {
-            match amount {
-                1 => {
-                    added_assets.push(Asset::NonFungible(unsafe {
-                        NonFungibleAsset::new_unchecked(*non_fungible_asset)
-                    }));
-                },
-                -1 => {
-                    removed_assets.push(Asset::NonFungible(unsafe {
-                        NonFungibleAsset::new_unchecked(*non_fungible_asset)
-                    }));
-                },
-                _ => unreachable!("non-fungible asset amount must be 1 or -1"),
-            }
-        }
-
-        AccountVaultDelta { added_assets, removed_assets }
-    }
-}
-
-// HELPER FUNCTIONS
-// ================================================================================================
-
-/// Updates the provided map with the provided key and amount. If the final amount is 0, the entry
-/// is removed from the map.
-fn update_asset_delta<K, V>(delta_map: &mut BTreeMap<K, V>, key: K, amount: V)
-where
-    V: core::ops::Neg,
-    V: core::cmp::PartialEq<<V as core::ops::Neg>::Output>,
-    V: core::ops::AddAssign,
-    V: Copy,
-    K: Ord,
-{
-    use alloc::collections::btree_map::Entry;
-
-    match delta_map.entry(key) {
-        Entry::Occupied(mut entry) => {
-            if entry.get() == &-amount {
-                entry.remove();
-            } else {
-                *entry.get_mut() += amount;
-            }
-        },
-        Entry::Vacant(entry) => {
-            entry.insert(amount);
-        },
-    }
-=======
->>>>>>> 280f5909
 }