#![no_std]

#[macro_use]
extern crate alloc;

#[cfg(feature = "std")]
extern crate std;

use miden_lib::transaction::TransactionKernel;
pub use miden_objects::transaction::TransactionInputs;
use miden_objects::{
    accounts::{AccountCode, AccountId},
    notes::{NoteId, NoteScript},
    transaction::{ExecutedTransaction, PreparedTransaction},
    vm::{CodeBlock, Program},
    AccountError, Digest,
};
use vm_processor::{ExecutionError, RecAdviceProvider};

mod compiler;
pub use compiler::{ScriptTarget, TransactionCompiler};

mod executor;
pub use executor::{DataStore, TransactionExecutor};

pub mod host;
pub use host::{
    AuthSecretKey, BasicAuthenticator, TransactionAuthenticator, TransactionHost,
    TransactionProgress,
};

mod prover;
pub use prover::{ProvingOptions, TransactionProver};

mod verifier;
pub use verifier::TransactionVerifier;

mod error;
pub use error::{
<<<<<<< HEAD
    DataStoreError, TransactionCompilerError, TransactionExecutorError, TransactionProverError,
    TransactionVerifierError, KERNEL_ERRORS,
=======
    AuthenticationError, DataStoreError, TransactionCompilerError, TransactionExecutorError,
    TransactionProverError, TransactionVerifierError,
>>>>>>> f23a90dc
};

#[cfg(test)]
mod tests;

// RE-EXPORTS
// ================================================================================================
pub use miden_objects::utils;<|MERGE_RESOLUTION|>--- conflicted
+++ resolved
@@ -37,13 +37,8 @@
 
 mod error;
 pub use error::{
-<<<<<<< HEAD
-    DataStoreError, TransactionCompilerError, TransactionExecutorError, TransactionProverError,
-    TransactionVerifierError, KERNEL_ERRORS,
-=======
     AuthenticationError, DataStoreError, TransactionCompilerError, TransactionExecutorError,
-    TransactionProverError, TransactionVerifierError,
->>>>>>> f23a90dc
+    TransactionProverError, TransactionVerifierError, KERNEL_ERRORS,
 };
 
 #[cfg(test)]
