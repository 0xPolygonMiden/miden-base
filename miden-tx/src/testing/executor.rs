--- conflicted
+++ resolved
@@ -41,15 +41,8 @@
     }
 
     pub fn execute_program(mut self, program: Program) -> Result<Process, ExecutionError> {
-<<<<<<< HEAD
-        let mut process = Process::new_debug(
-            program.kernel().clone(),
-            self.stack_inputs.unwrap_or_default(),
-        );
-=======
         let mut process =
             Process::new_debug(program.kernel().clone(), self.stack_inputs.unwrap_or_default());
->>>>>>> c4dc749f
         process.execute(&program, &mut self.host)?;
 
         Ok(process)
