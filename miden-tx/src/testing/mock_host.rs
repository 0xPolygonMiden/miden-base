<<<<<<< HEAD
use alloc::{collections::BTreeMap, rc::Rc, string::ToString, sync::Arc, vec::Vec, boxed::Box};

use miden_lib::{errors::tx_kernel_errors::TX_KERNEL_ERRORS, transaction::{TransactionEvent, TransactionEventError}};
=======
use alloc::{boxed::Box, collections::BTreeMap, rc::Rc, string::ToString, sync::Arc, vec::Vec};

use miden_lib::{
    errors::tx_kernel_errors::TX_KERNEL_ERRORS,
    transaction::{TransactionEvent, TransactionEventError},
};
>>>>>>> c4dc749f
use miden_objects::{
    accounts::{AccountHeader, AccountVaultDelta},
    Digest,
};
use vm_processor::{
<<<<<<< HEAD
    AdviceInputs, AdviceProvider, AdviceSource, ContextId,
    ExecutionError, Host, MastForest, MastForestStore, MemAdviceProvider,
    ProcessState,
=======
    AdviceInputs, AdviceProvider, AdviceSource, ContextId, ExecutionError, Host, MastForest,
    MastForestStore, MemAdviceProvider, ProcessState,
>>>>>>> c4dc749f
};

use crate::{host::AccountProcedureIndexMap, TransactionMastStore};

// MOCK HOST
// ================================================================================================

/// This is very similar to the TransactionHost in miden-tx. The differences include:
/// - We do not track account delta here.
/// - There is special handling of EMPTY_DIGEST in account procedure index map.
/// - This host uses `MemAdviceProvider` which is instantiated from the passed in advice inputs.
pub struct MockHost {
    adv_provider: MemAdviceProvider,
    acct_procedure_index_map: AccountProcedureIndexMap,
    mast_store: Rc<TransactionMastStore>,
    /// Contains mappings from error codes to the related error messages.
    ///
    /// This map is initialized at construction time from the [`TX_KERNEL_ERRORS`] array.
    error_messages: BTreeMap<u32, &'static str>,
}

impl MockHost {
    /// Returns a new [MockHost] instance with the provided [AdviceInputs].
    pub fn new(
        account: AccountHeader,
        advice_inputs: AdviceInputs,
        mast_store: Rc<TransactionMastStore>,
        mut foreign_code_commitments: Vec<Digest>,
    ) -> Self {
        foreign_code_commitments.push(account.code_commitment());
        let adv_provider: MemAdviceProvider = advice_inputs.into();
        let proc_index_map = AccountProcedureIndexMap::new(foreign_code_commitments, &adv_provider);

        let kernel_assertion_errors = BTreeMap::from(TX_KERNEL_ERRORS);

        Self {
            adv_provider,
            acct_procedure_index_map: proc_index_map.unwrap(),
            mast_store,
            error_messages: kernel_assertion_errors,
        }
    }

    /// Consumes `self` and returns the advice provider and account vault delta.
    pub fn into_parts(self) -> (MemAdviceProvider, AccountVaultDelta) {
        (self.adv_provider, AccountVaultDelta::default())
    }

    // EVENT HANDLERS
    // --------------------------------------------------------------------------------------------

    fn on_push_account_procedure_index(
        &mut self,
        process: ProcessState,
    ) -> Result<(), ExecutionError> {
        let proc_idx = self
            .acct_procedure_index_map
            .get_proc_index(&process)
            .map_err(|err| ExecutionError::EventError(Box::new(err)))?;
        self.adv_provider.push_stack(AdviceSource::Value(proc_idx.into()))?;
        Ok(())
    }
}

impl Host for MockHost {
    type AdviceProvider = MemAdviceProvider;

    fn advice_provider(&self) -> &Self::AdviceProvider {
        &self.adv_provider
    }

    fn advice_provider_mut(&mut self) -> &mut Self::AdviceProvider {
        &mut self.adv_provider
    }

    fn get_mast_forest(&self, node_digest: &Digest) -> Option<Arc<MastForest>> {
        self.mast_store.get(node_digest)
    }

<<<<<<< HEAD
    fn on_event(
        &mut self,
        process: ProcessState,
        event_id: u32,
    ) -> Result<(), ExecutionError> {
=======
    fn on_event(&mut self, process: ProcessState, event_id: u32) -> Result<(), ExecutionError> {
>>>>>>> c4dc749f
        let event = TransactionEvent::try_from(event_id)
            .map_err(|err| ExecutionError::EventError(Box::new(err)))?;

        if process.ctx() != ContextId::root() {
<<<<<<< HEAD
            return Err(ExecutionError::EventError(Box::new(TransactionEventError::NotRootContext(event_id))));
=======
            return Err(ExecutionError::EventError(Box::new(
                TransactionEventError::NotRootContext(event_id),
            )));
>>>>>>> c4dc749f
        }

        match event {
            TransactionEvent::AccountPushProcedureIndex => {
                self.on_push_account_procedure_index(process)
            },
            _ => Ok(()),
        }?;

        Ok(())
    }

    fn on_assert_failed(&mut self, process: ProcessState, err_code: u32) -> ExecutionError {
        let err_msg = self
            .error_messages
            .get(&err_code)
            .map_or("Unknown error".to_string(), |msg| msg.to_string());
        // Add hex representation to message so it can be easily found in MASM code.
        let err_msg = format!("0x{:08X}: {}", err_code, err_msg);
        ExecutionError::FailedAssertion {
            clk: process.clk(),
            err_code,
            err_msg: Some(err_msg),
        }
    }
}<|MERGE_RESOLUTION|>--- conflicted
+++ resolved
@@ -1,28 +1,16 @@
-<<<<<<< HEAD
-use alloc::{collections::BTreeMap, rc::Rc, string::ToString, sync::Arc, vec::Vec, boxed::Box};
-
-use miden_lib::{errors::tx_kernel_errors::TX_KERNEL_ERRORS, transaction::{TransactionEvent, TransactionEventError}};
-=======
 use alloc::{boxed::Box, collections::BTreeMap, rc::Rc, string::ToString, sync::Arc, vec::Vec};
 
 use miden_lib::{
     errors::tx_kernel_errors::TX_KERNEL_ERRORS,
     transaction::{TransactionEvent, TransactionEventError},
 };
->>>>>>> c4dc749f
 use miden_objects::{
     accounts::{AccountHeader, AccountVaultDelta},
     Digest,
 };
 use vm_processor::{
-<<<<<<< HEAD
-    AdviceInputs, AdviceProvider, AdviceSource, ContextId,
-    ExecutionError, Host, MastForest, MastForestStore, MemAdviceProvider,
-    ProcessState,
-=======
     AdviceInputs, AdviceProvider, AdviceSource, ContextId, ExecutionError, Host, MastForest,
     MastForestStore, MemAdviceProvider, ProcessState,
->>>>>>> c4dc749f
 };
 
 use crate::{host::AccountProcedureIndexMap, TransactionMastStore};
@@ -102,26 +90,14 @@
         self.mast_store.get(node_digest)
     }
 
-<<<<<<< HEAD
-    fn on_event(
-        &mut self,
-        process: ProcessState,
-        event_id: u32,
-    ) -> Result<(), ExecutionError> {
-=======
     fn on_event(&mut self, process: ProcessState, event_id: u32) -> Result<(), ExecutionError> {
->>>>>>> c4dc749f
         let event = TransactionEvent::try_from(event_id)
             .map_err(|err| ExecutionError::EventError(Box::new(err)))?;
 
         if process.ctx() != ContextId::root() {
-<<<<<<< HEAD
-            return Err(ExecutionError::EventError(Box::new(TransactionEventError::NotRootContext(event_id))));
-=======
             return Err(ExecutionError::EventError(Box::new(
                 TransactionEventError::NotRootContext(event_id),
             )));
->>>>>>> c4dc749f
         }
 
         match event {
