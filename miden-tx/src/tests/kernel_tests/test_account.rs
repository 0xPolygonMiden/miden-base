--- conflicted
+++ resolved
@@ -1,18 +1,11 @@
-<<<<<<< HEAD
-use miden_lib::transaction::TransactionKernel;
-=======
 use miden_lib::{
     errors::tx_kernel_errors::{
         ERR_ACCOUNT_ID_EPOCH_MUST_BE_LESS_THAN_U16_MAX,
         ERR_ACCOUNT_ID_LEAST_SIGNIFICANT_BYTE_MUST_BE_ZERO, ERR_ACCOUNT_ID_UNKNOWN_STORAGE_MODE,
         ERR_ACCOUNT_ID_UNKNOWN_VERSION, TX_KERNEL_ERRORS,
     },
-    transaction::{
-        memory::{NATIVE_ACCT_CODE_COMMITMENT_PTR, NEW_CODE_ROOT_PTR},
-        TransactionKernel,
-    },
+    transaction::TransactionKernel,
 };
->>>>>>> 1386bcc7
 use miden_objects::{
     accounts::{
         AccountBuilder, AccountCode, AccountComponent, AccountId, AccountStorage, AccountType,
