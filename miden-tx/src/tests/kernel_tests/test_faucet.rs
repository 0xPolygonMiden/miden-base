--- conflicted
+++ resolved
@@ -81,15 +81,10 @@
         FAUCET_STORAGE_DATA_SLOT as u32 + NATIVE_ACCT_STORAGE_SLOTS_SECTION_PTR;
     let faucet_storage_amount_location = faucet_reserved_slot_storage_location + 3;
 
-<<<<<<< HEAD
     let faucet_storage_amount = process_state
         .get_mem_value(process_state.ctx(), faucet_storage_amount_location)
-        .unwrap().as_int();
-=======
-    let faucet_memory_value_word = process_state
-        .get_mem_value(process_state.ctx(), faucet_reserved_slot_storage_location)
-        .unwrap();
->>>>>>> c4dc749f
+        .unwrap()
+        .as_int();
 
     assert_eq!(faucet_storage_amount, expected_final_storage_amount);
 }
@@ -366,15 +361,10 @@
         FAUCET_STORAGE_DATA_SLOT as u32 + NATIVE_ACCT_STORAGE_SLOTS_SECTION_PTR;
     let faucet_storage_amount_location = faucet_reserved_slot_storage_location + 3;
 
-<<<<<<< HEAD
     let faucet_storage_amount = process_state
         .get_mem_value(process_state.ctx(), faucet_storage_amount_location)
-        .unwrap().as_int();
-=======
-    let faucet_memory_value_word = process_state
-        .get_mem_value(process_state.ctx(), faucet_reserved_slot_storage_location)
-        .unwrap();
->>>>>>> c4dc749f
+        .unwrap()
+        .as_int();
 
     assert_eq!(faucet_storage_amount, expected_final_storage_amount);
 }
