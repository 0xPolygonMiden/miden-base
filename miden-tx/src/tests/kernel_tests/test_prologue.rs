--- conflicted
+++ resolved
@@ -506,12 +506,9 @@
 #[test]
 pub fn test_prologue_create_account_invalid_seed() {
     let (acct, account_seed) = AccountBuilder::new(ChaCha20Rng::from_entropy())
-<<<<<<< HEAD
-=======
         .default_code(TransactionKernel::testing_assembler())
->>>>>>> afdabb78
         .account_type(miden_objects::accounts::AccountType::RegularAccountUpdatableCode)
-        .default_code(TransactionKernel::assembler_testing())
+        .default_code(TransactionKernel::testing_assembler())
         .build()
         .unwrap();
 
