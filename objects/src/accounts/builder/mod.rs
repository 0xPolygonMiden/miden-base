--- conflicted
+++ resolved
@@ -52,14 +52,9 @@
 
 impl AccountBuilder {
     /// Creates a new builder for an account and sets the initial seed from which the grinding
-<<<<<<< HEAD
-    /// process for that account's [`AccountId`] will start. This initial seed should come from a
-    /// cryptographic random number generator.
-=======
     /// process for that account's [`AccountId`] will start.
     ///
     /// This initial seed should come from a cryptographic random number generator.
->>>>>>> 5cc3d420
     pub fn new(init_seed: [u8; 32]) -> Self {
         Self {
             #[cfg(any(feature = "testing", test))]
