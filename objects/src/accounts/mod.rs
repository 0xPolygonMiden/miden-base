--- conflicted
+++ resolved
@@ -138,14 +138,9 @@
     }
 
     /// Creates a new [`AccountBuilder`] for an account and sets the initial seed from which the
-<<<<<<< HEAD
-    /// grinding process for that account's [`AccountId`] will start. This initial seed should
-    /// come from a cryptographic random number generator.
-=======
     /// grinding process for that account's [`AccountId`] will start.
     ///
     /// This initial seed should come from a cryptographic random number generator.
->>>>>>> 5cc3d420
     pub fn builder(init_seed: [u8; 32]) -> AccountBuilder {
         AccountBuilder::new(init_seed)
     }
