--- conflicted
+++ resolved
@@ -43,13 +43,10 @@
     StorageSlotMapOrArrayNotAllowed(u8, StorageSlotType),
     StorageMapNotFound(u8),
     StorageMapTooManyMaps { expected: usize, actual: usize },
-<<<<<<< HEAD
     StorageSlotNotMap(u8),
     StorageIndexOutOfBounds(u8),
     StorageTooManySlots(u64),
     StubDataIncorrectLength(usize, usize),
-=======
->>>>>>> 7ede403d
 }
 
 impl fmt::Display for AccountError {
