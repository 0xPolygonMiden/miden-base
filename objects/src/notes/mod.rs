--- conflicted
+++ resolved
@@ -60,15 +60,9 @@
 // ================================================================================================
 
 /// The depth of the leafs in the note Merkle tree used to commit to notes produced in a block.
-<<<<<<< HEAD
+///
 /// This is equal `BLOCK_NOTES_TREE_DEPTH`.
 pub const NOTE_LEAF_DEPTH: u8 = BLOCK_NOTES_TREE_DEPTH;
-=======
-///
-/// This is equal `NOTE_TREE_DEPTH + 1`. In the kernel we do not authenticate leaf data directly
-/// but rather authenticate hash(left_leaf, right_leaf).
-pub const NOTE_LEAF_DEPTH: u8 = NOTE_TREE_DEPTH + 1;
->>>>>>> 1af2cfaf
 
 // NOTE
 // ================================================================================================
