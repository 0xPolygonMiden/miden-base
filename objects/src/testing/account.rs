--- conflicted
+++ resolved
@@ -13,16 +13,8 @@
 use super::{
     account_code::DEFAULT_ACCOUNT_CODE,
     account_id::{str_to_account_code, AccountIdBuilder},
-<<<<<<< HEAD
     constants::{
         self, FUNGIBLE_ASSET_AMOUNT, FUNGIBLE_FAUCET_INITIAL_BALANCE, NON_FUNGIBLE_ASSET_DATA,
-=======
-    assets::non_fungible_asset,
-    constants::FUNGIBLE_ASSET_AMOUNT,
-    storage::{
-        generate_account_seed, storage_map_2, AccountSeedType, AccountStorageBuilder,
-        STORAGE_INDEX_0, STORAGE_INDEX_1, STORAGE_INDEX_2, STORAGE_VALUE_0, STORAGE_VALUE_1,
->>>>>>> 43f1fd3c
     },
     storage::{AccountStorageBuilder, FAUCET_STORAGE_DATA_SLOT},
 };
@@ -304,64 +296,4 @@
         nonce: Felt,
         empty_reserved_slot: bool,
     },
-<<<<<<< HEAD
-=======
-}
-
-pub fn mock_new_account(assembler: &Assembler) -> Account {
-    let (acct_id, _account_seed) =
-        generate_account_seed(AccountSeedType::RegularAccountUpdatableCodeOffChain, assembler);
-    let account_storage = mock_account_storage();
-    let account_code = mock_account_code(assembler);
-    Account::from_parts(acct_id, AssetVault::default(), account_storage, account_code, ZERO)
-}
-
-pub fn mock_account(account_id: u64, nonce: Felt, account_code: AccountCode) -> Account {
-    let account_storage = mock_account_storage();
-    let account_vault = mock_account_vault();
-    let account_id = AccountId::try_from(account_id).unwrap();
-    Account::from_parts(account_id, account_vault, account_storage, account_code, nonce)
-}
-
-/// Creates an [AssetVault] with 4 assets.
-///
-/// The ids of the assets added to the vault are defined by the following constants:
-///
-/// - ACCOUNT_ID_FUNGIBLE_FAUCET_ON_CHAIN
-/// - ACCOUNT_ID_FUNGIBLE_FAUCET_ON_CHAIN_1
-/// - ACCOUNT_ID_FUNGIBLE_FAUCET_ON_CHAIN_2
-/// - ACCOUNT_ID_NON_FUNGIBLE_FAUCET_ON_CHAIN
-///
-pub fn mock_account_vault() -> AssetVault {
-    let faucet_id: AccountId = ACCOUNT_ID_FUNGIBLE_FAUCET_ON_CHAIN.try_into().unwrap();
-    let fungible_asset =
-        Asset::Fungible(FungibleAsset::new(faucet_id, FUNGIBLE_ASSET_AMOUNT).unwrap());
-
-    let faucet_id_1: AccountId = ACCOUNT_ID_FUNGIBLE_FAUCET_ON_CHAIN_1.try_into().unwrap();
-    let fungible_asset_1 =
-        Asset::Fungible(FungibleAsset::new(faucet_id_1, FUNGIBLE_ASSET_AMOUNT).unwrap());
-
-    let faucet_id_2: AccountId = ACCOUNT_ID_FUNGIBLE_FAUCET_ON_CHAIN_2.try_into().unwrap();
-    let fungible_asset_2 =
-        Asset::Fungible(FungibleAsset::new(faucet_id_2, FUNGIBLE_ASSET_AMOUNT).unwrap());
-
-    let non_fungible_asset = non_fungible_asset(ACCOUNT_ID_NON_FUNGIBLE_FAUCET_ON_CHAIN);
-    AssetVault::new(&[fungible_asset, fungible_asset_1, fungible_asset_2, non_fungible_asset])
-        .unwrap()
-}
-
-pub fn mock_account_storage() -> AccountStorage {
-    // create account storage
-    let mut maps = BTreeMap::new();
-    maps.insert(STORAGE_INDEX_2, storage_map_2());
-    AccountStorage::new(
-        vec![
-            SlotItem::new_value(STORAGE_INDEX_0, 0, STORAGE_VALUE_0),
-            SlotItem::new_value(STORAGE_INDEX_1, 0, STORAGE_VALUE_1),
-            SlotItem::new_map(STORAGE_INDEX_2, 0, storage_map_2().root().into()),
-        ],
-        maps,
-    )
-    .unwrap()
->>>>>>> 43f1fd3c
 }