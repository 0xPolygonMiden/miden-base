<<<<<<< HEAD
use alloc::{
    string::{String, ToString},
    vec::Vec,
};
=======
use alloc::{collections::BTreeMap, vec::Vec};
>>>>>>> 468ed5e1
use core::fmt::Display;

use assembly::Assembler;
use miden_crypto::{dsa::rpo_falcon512::SecretKey, merkle::MerkleError};
use rand::Rng;
use vm_core::FieldElement;

use super::{
    account_code::DEFAULT_ACCOUNT_CODE,
    account_id::AccountIdBuilder,
    constants::{self, FUNGIBLE_ASSET_AMOUNT, NON_FUNGIBLE_ASSET_DATA},
    storage::AccountStorageBuilder,
};
use crate::{
    accounts::{
        account_id::testing::{
            ACCOUNT_ID_FUNGIBLE_FAUCET_ON_CHAIN, ACCOUNT_ID_FUNGIBLE_FAUCET_ON_CHAIN_1,
            ACCOUNT_ID_FUNGIBLE_FAUCET_ON_CHAIN_2, ACCOUNT_ID_NON_FUNGIBLE_FAUCET_ON_CHAIN,
        },
        Account, AccountCode, AccountId, AccountStorage, AccountStorageType, AccountType,
        StorageMap, StorageSlot,
    },
    assets::{Asset, AssetVault, FungibleAsset},
    AccountError, AssetVaultError, Felt, Word, ZERO,
};

/// Builder for an `Account`, the builder allows for a fluent API to construct an account. Each
/// account needs a unique builder.
#[derive(Clone)]
pub struct AccountBuilder<T> {
    assets: Vec<Asset>,
    storage_builder: AccountStorageBuilder,
    code: Option<AccountCode>,
    nonce: Felt,
    account_id_builder: AccountIdBuilder<T>,
}

impl<T: Rng> AccountBuilder<T> {
    pub fn new(rng: T) -> Self {
        Self {
            assets: vec![],
            storage_builder: AccountStorageBuilder::new(),
            code: None,
            nonce: ZERO,
            account_id_builder: AccountIdBuilder::new(rng),
        }
    }

    pub fn add_asset(mut self, asset: Asset) -> Self {
        self.assets.push(asset);
        self
    }

    pub fn add_assets<I: IntoIterator<Item = Asset>>(mut self, assets: I) -> Self {
        for asset in assets.into_iter() {
            self.assets.push(asset);
        }
        self
    }

    pub fn add_storage_slot(mut self, slot: StorageSlot) -> Self {
        self.storage_builder.add_slot(slot);
        self
    }

    pub fn add_storage_items<I: IntoIterator<Item = StorageSlot>>(mut self, slots: I) -> Self {
        self.storage_builder.add_slots(slots);
        self
    }

    pub fn code(mut self, account_code: AccountCode) -> Self {
        self.code = Some(account_code);
        self
    }

    /// Compiles [DEFAULT_ACCOUNT_CODE] into [AccountCode] and sets it.
    pub fn default_code(self, assembler: Assembler) -> Self {
        let default_account_code = AccountCode::compile(DEFAULT_ACCOUNT_CODE, assembler)
            .expect("Default account code should compile.");
        self.code(default_account_code)
    }

    pub fn nonce(mut self, nonce: Felt) -> Self {
        self.nonce = nonce;
        self
    }

    pub fn account_type(mut self, account_type: AccountType) -> Self {
        self.account_id_builder.account_type(account_type);
        self
    }

    pub fn storage_type(mut self, storage_type: AccountStorageType) -> Self {
        self.account_id_builder.storage_type(storage_type);
        self
    }

    pub fn build(mut self) -> Result<(Account, Word), AccountBuilderError> {
        let vault = AssetVault::new(&self.assets).map_err(AccountBuilderError::AssetVaultError)?;
        let storage = self.storage_builder.build();
<<<<<<< HEAD
        self.account_id_builder.code(&self.code);
        self.account_id_builder.storage_root(storage.commitment());
        let (account_id, seed) = self.account_id_builder.build(assembler.clone())?;
        let account_code = AccountCode::compile(&self.code, assembler)
            .map_err(AccountBuilderError::AccountError)?;
=======
        let account_code = self.code.ok_or(AccountBuilderError::AccountCodeNotSet)?;

        self.account_id_builder.code(account_code.clone());
        self.account_id_builder.storage_root(storage.root());
        let (account_id, seed) = self.account_id_builder.build()?;
>>>>>>> 468ed5e1

        let account = Account::from_parts(account_id, vault, storage, account_code, self.nonce);
        Ok((account, seed))
    }

    /// Build an account using the provided `seed`.
    pub fn build_with_seed(mut self, seed: Word) -> Result<Account, AccountBuilderError> {
        let vault = AssetVault::new(&self.assets).map_err(AccountBuilderError::AssetVaultError)?;
        let storage = self.storage_builder.build();
<<<<<<< HEAD
        self.account_id_builder.code(&self.code);
        self.account_id_builder.storage_root(storage.commitment());
        let account_id = self.account_id_builder.with_seed(seed, assembler.clone())?;
        let account_code = AccountCode::compile(&self.code, assembler)
            .map_err(AccountBuilderError::AccountError)?;
=======
        self.account_id_builder.storage_root(storage.root());
        let account_id = self.account_id_builder.with_seed(seed)?;
        let account_code = self.code.ok_or(AccountBuilderError::AccountCodeNotSet)?;

>>>>>>> 468ed5e1
        Ok(Account::from_parts(account_id, vault, storage, account_code, self.nonce))
    }

    /// Build an account using the provided `seed` and `storage`.
    ///
    /// The storage items added to this builder will added on top of `storage`.
    pub fn build_with_seed_and_storage(
        mut self,
        seed: Word,
<<<<<<< HEAD
        storage: AccountStorage,
        assembler: Assembler,
=======
        mut storage: AccountStorage,
>>>>>>> 468ed5e1
    ) -> Result<Account, AccountBuilderError> {
        let vault = AssetVault::new(&self.assets).map_err(AccountBuilderError::AssetVaultError)?;

<<<<<<< HEAD
        self.account_id_builder.code(&self.code);
        self.account_id_builder.storage_root(storage.commitment());
        let account_id = self.account_id_builder.with_seed(seed, assembler.clone())?;

        let account_code = AccountCode::compile(&self.code, assembler)
            .map_err(AccountBuilderError::AccountError)?;
=======
        let account_code = self.code.ok_or(AccountBuilderError::AccountCodeNotSet)?;

        self.account_id_builder.code(account_code.clone());
        self.account_id_builder.storage_root(storage.root());
        let account_id = self.account_id_builder.with_seed(seed)?;
>>>>>>> 468ed5e1

        Ok(Account::from_parts(account_id, vault, storage, account_code, self.nonce))
    }

    /// Build an account using the provided `seed` and `storage`.
    /// This method also returns the seed and secret key generated for the account based on the
    /// provided RNG.
    ///
    /// The storage items added to this builder will added on top of `storage`.
    pub fn build_with_auth(
        self,
        rng: &mut impl Rng,
    ) -> Result<(Account, Word, SecretKey), AccountBuilderError> {
        let sec_key = SecretKey::with_rng(rng);
        let pub_key: Word = sec_key.public_key().into();

<<<<<<< HEAD
        let storage_slot = StorageSlot::Value(pub_key);
        let (account, seed) = self.add_storage_slot(storage_slot).build(assembler.clone())?;
=======
        let storage_item = SlotItem::new_value(0, 0, pub_key);
        let (account, seed) = self.add_storage_item(storage_item).build()?;

>>>>>>> 468ed5e1
        Ok((account, seed, sec_key))
    }
}

#[derive(Debug)]
pub enum AccountBuilderError {
    AccountError(AccountError),
    AccountCodeNotSet,
    AssetVaultError(AssetVaultError),
    MerkleError(MerkleError),

    /// When the created [AccountId] doesn't match the builder's configured [AccountType].
    SeedAndAccountTypeMismatch,

    /// When the created [AccountId] doesn't match the builder's `on_chain` config.
    SeedAndOnChainMismatch,
}

impl Display for AccountBuilderError {
    fn fmt(&self, f: &mut core::fmt::Formatter<'_>) -> core::fmt::Result {
        write!(f, "{:?}", self)
    }
}

#[cfg(feature = "std")]
impl std::error::Error for AccountBuilderError {}

// MOCK ACCOUNT
// ================================================================================================

impl Account {
    /// Creates a non-new mock account with a defined number of assets and storage
    pub fn mock(account_id: u64, nonce: Felt, assembler: Assembler) -> Self {
        let account_storage = AccountStorage::mock();

        let account_vault = if nonce == Felt::ZERO {
            AssetVault::default()
        } else {
            AssetVault::mock()
        };

        let account_code = AccountCode::mock_wallet(assembler);

        let account_id = AccountId::try_from(account_id).unwrap();
        Account::from_parts(account_id, account_vault, account_storage, account_code, nonce)
    }

    pub fn mock_fungible_faucet(
        account_id: u64,
        nonce: Felt,
        initial_balance: Felt,
        assembler: Assembler,
    ) -> Self {
        let account_storage =
            AccountStorage::new(vec![StorageSlot::Value([ZERO, ZERO, ZERO, initial_balance])])
                .unwrap();
        let account_id = AccountId::try_from(account_id).unwrap();
        let account_code = AccountCode::mock_wallet(assembler);
        Account::from_parts(account_id, AssetVault::default(), account_storage, account_code, nonce)
    }

    pub fn mock_non_fungible_faucet(
        account_id: u64,
        nonce: Felt,
        empty_reserved_slot: bool,
        assembler: Assembler,
    ) -> Self {
        let entries = match empty_reserved_slot {
            true => vec![],
            false => {
                let asset = Asset::mock_non_fungible(
                    ACCOUNT_ID_NON_FUNGIBLE_FAUCET_ON_CHAIN,
                    &constants::NON_FUNGIBLE_ASSET_DATA_2,
                );
                vec![(Word::from(asset).into(), asset.into())]
            },
        };
        // construct nft tree
        let nft_storage_map = StorageMap::with_entries(entries).unwrap();

        let account_storage = AccountStorage::new(vec![StorageSlot::Map(nft_storage_map)]).unwrap();
        let account_id = AccountId::try_from(account_id).unwrap();
        let account_code = AccountCode::mock_wallet(assembler);
        Account::from_parts(account_id, AssetVault::default(), account_storage, account_code, nonce)
    }
}

impl AssetVault {
    /// Creates an [AssetVault] with 4 default assets.
    ///
    /// The ids of the assets added to the vault are defined by the following constants:
    ///
    /// - ACCOUNT_ID_FUNGIBLE_FAUCET_ON_CHAIN
    /// - ACCOUNT_ID_FUNGIBLE_FAUCET_ON_CHAIN_1
    /// - ACCOUNT_ID_FUNGIBLE_FAUCET_ON_CHAIN_2
    /// - ACCOUNT_ID_NON_FUNGIBLE_FAUCET_ON_CHAIN
    pub fn mock() -> Self {
        let faucet_id: AccountId = ACCOUNT_ID_FUNGIBLE_FAUCET_ON_CHAIN.try_into().unwrap();
        let fungible_asset =
            Asset::Fungible(FungibleAsset::new(faucet_id, FUNGIBLE_ASSET_AMOUNT).unwrap());

        let faucet_id_1: AccountId = ACCOUNT_ID_FUNGIBLE_FAUCET_ON_CHAIN_1.try_into().unwrap();
        let fungible_asset_1 =
            Asset::Fungible(FungibleAsset::new(faucet_id_1, FUNGIBLE_ASSET_AMOUNT).unwrap());

        let faucet_id_2: AccountId = ACCOUNT_ID_FUNGIBLE_FAUCET_ON_CHAIN_2.try_into().unwrap();
        let fungible_asset_2 =
            Asset::Fungible(FungibleAsset::new(faucet_id_2, FUNGIBLE_ASSET_AMOUNT).unwrap());

        let non_fungible_asset = Asset::mock_non_fungible(
            ACCOUNT_ID_NON_FUNGIBLE_FAUCET_ON_CHAIN,
            &NON_FUNGIBLE_ASSET_DATA,
        );
        AssetVault::new(&[fungible_asset, fungible_asset_1, fungible_asset_2, non_fungible_asset])
            .unwrap()
    }
}<|MERGE_RESOLUTION|>--- conflicted
+++ resolved
@@ -1,11 +1,7 @@
-<<<<<<< HEAD
 use alloc::{
     string::{String, ToString},
     vec::Vec,
 };
-=======
-use alloc::{collections::BTreeMap, vec::Vec};
->>>>>>> 468ed5e1
 use core::fmt::Display;
 
 use assembly::Assembler;
@@ -106,19 +102,11 @@
     pub fn build(mut self) -> Result<(Account, Word), AccountBuilderError> {
         let vault = AssetVault::new(&self.assets).map_err(AccountBuilderError::AssetVaultError)?;
         let storage = self.storage_builder.build();
-<<<<<<< HEAD
-        self.account_id_builder.code(&self.code);
+        let account_code = self.code.ok_or(AccountBuilderError::AccountCodeNotSet)?;
+
+        self.account_id_builder.code(account_code.clone());
         self.account_id_builder.storage_root(storage.commitment());
-        let (account_id, seed) = self.account_id_builder.build(assembler.clone())?;
-        let account_code = AccountCode::compile(&self.code, assembler)
-            .map_err(AccountBuilderError::AccountError)?;
-=======
-        let account_code = self.code.ok_or(AccountBuilderError::AccountCodeNotSet)?;
-
-        self.account_id_builder.code(account_code.clone());
-        self.account_id_builder.storage_root(storage.root());
         let (account_id, seed) = self.account_id_builder.build()?;
->>>>>>> 468ed5e1
 
         let account = Account::from_parts(account_id, vault, storage, account_code, self.nonce);
         Ok((account, seed))
@@ -128,18 +116,11 @@
     pub fn build_with_seed(mut self, seed: Word) -> Result<Account, AccountBuilderError> {
         let vault = AssetVault::new(&self.assets).map_err(AccountBuilderError::AssetVaultError)?;
         let storage = self.storage_builder.build();
-<<<<<<< HEAD
-        self.account_id_builder.code(&self.code);
+
         self.account_id_builder.storage_root(storage.commitment());
-        let account_id = self.account_id_builder.with_seed(seed, assembler.clone())?;
-        let account_code = AccountCode::compile(&self.code, assembler)
-            .map_err(AccountBuilderError::AccountError)?;
-=======
-        self.account_id_builder.storage_root(storage.root());
         let account_id = self.account_id_builder.with_seed(seed)?;
         let account_code = self.code.ok_or(AccountBuilderError::AccountCodeNotSet)?;
 
->>>>>>> 468ed5e1
         Ok(Account::from_parts(account_id, vault, storage, account_code, self.nonce))
     }
 
@@ -149,29 +130,16 @@
     pub fn build_with_seed_and_storage(
         mut self,
         seed: Word,
-<<<<<<< HEAD
         storage: AccountStorage,
         assembler: Assembler,
-=======
-        mut storage: AccountStorage,
->>>>>>> 468ed5e1
     ) -> Result<Account, AccountBuilderError> {
         let vault = AssetVault::new(&self.assets).map_err(AccountBuilderError::AssetVaultError)?;
 
-<<<<<<< HEAD
-        self.account_id_builder.code(&self.code);
+        let account_code = self.code.ok_or(AccountBuilderError::AccountCodeNotSet)?;
+
+        self.account_id_builder.code(account_code.clone());
         self.account_id_builder.storage_root(storage.commitment());
-        let account_id = self.account_id_builder.with_seed(seed, assembler.clone())?;
-
-        let account_code = AccountCode::compile(&self.code, assembler)
-            .map_err(AccountBuilderError::AccountError)?;
-=======
-        let account_code = self.code.ok_or(AccountBuilderError::AccountCodeNotSet)?;
-
-        self.account_id_builder.code(account_code.clone());
-        self.account_id_builder.storage_root(storage.root());
         let account_id = self.account_id_builder.with_seed(seed)?;
->>>>>>> 468ed5e1
 
         Ok(Account::from_parts(account_id, vault, storage, account_code, self.nonce))
     }
@@ -188,14 +156,9 @@
         let sec_key = SecretKey::with_rng(rng);
         let pub_key: Word = sec_key.public_key().into();
 
-<<<<<<< HEAD
         let storage_slot = StorageSlot::Value(pub_key);
         let (account, seed) = self.add_storage_slot(storage_slot).build(assembler.clone())?;
-=======
-        let storage_item = SlotItem::new_value(0, 0, pub_key);
-        let (account, seed) = self.add_storage_item(storage_item).build()?;
-
->>>>>>> 468ed5e1
+
         Ok((account, seed, sec_key))
     }
 }
