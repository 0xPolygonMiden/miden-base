use assembly::{ast::ModuleAst, Assembler};

use crate::accounts::AccountCode;

// The MAST root of the default account's interface. Use these constants to interact with the
// account's procedures.
const MASTS: [&str; 11] = [
    "0xbb58a032a1c1989079dcc73c279d69dcdf41dd7ee923d99dc3f86011663ec167",
    "0x549d264f00f1a6e90d47284e99eab6d0f93a3d41bb5324743607b6902978a809",
    "0x704ed1af80a3dae74cd4aabeb4c217924813c42334c2695a74e2702af80a4a35",
    "0xa27f4acf44ab50969468ea3fccbaae3893bd2117d2e0a60b7440df4ddb3a4585",
    "0x646ab6d0a53288f01083943116d01f216e77adfe21a495ae8d4670b4be40facf",
    "0x73c14f65d2bab6f52eafc4397e104b3ab22a470f6b5cbc86d4aa4d3978c8b7d4",
    "0x55036198d82d2af653935226c644427162f12e2a2c6b3baf007c9c6f47462872",
    "0xf484a84dad7f82e8eb1d5190b43243d02d9508437ff97522e14ebf9899758faa",
    "0xf17acfc7d1eff3ecadd7a17b6d91ff01af638aa9439d6c8603c55648328702ae",
    "0xff06b90f849c4b262cbfbea67042c4ea017ea0e9c558848a951d44b23370bec5",
    "0x8ef0092134469a1330e3c468f57c7f085ce611645d09cc7516c786fefc71d794",
];
pub const ACCOUNT_SEND_ASSET_MAST_ROOT: &str = MASTS[1];
pub const ACCOUNT_INCR_NONCE_MAST_ROOT: &str = MASTS[2];
pub const ACCOUNT_SET_ITEM_MAST_ROOT: &str = MASTS[3];
pub const ACCOUNT_SET_MAP_ITEM_MAST_ROOT: &str = MASTS[4];
pub const ACCOUNT_SET_CODE_MAST_ROOT: &str = MASTS[5];
pub const ACCOUNT_CREATE_NOTE_MAST_ROOT: &str = MASTS[6];
pub const ACCOUNT_ADD_ASSET_TO_NOTE_MAST_ROOT: &str = MASTS[7];
pub const ACCOUNT_REMOVE_ASSET_MAST_ROOT: &str = MASTS[8];
pub const ACCOUNT_ACCOUNT_PROCEDURE_1_MAST_ROOT: &str = MASTS[9];
pub const ACCOUNT_ACCOUNT_PROCEDURE_2_MAST_ROOT: &str = MASTS[10];

pub const CODE: &str = "
        export.foo
            push.1 push.2 mul
        end

        export.bar
            push.1 push.2 add
        end
    ";

// ACCOUNT ASSEMBLY CODE
// ================================================================================================

pub const DEFAULT_ACCOUNT_CODE: &str = "
    use.miden::contracts::wallets::basic->basic_wallet
    use.miden::contracts::auth::basic->basic_eoa

    export.basic_wallet::receive_asset
    export.basic_wallet::send_asset
    export.basic_eoa::auth_tx_rpo_falcon512
";

pub const DEFAULT_AUTH_SCRIPT: &str = "
    use.miden::contracts::auth::basic->auth_tx

    begin
        call.auth_tx::auth_tx_rpo_falcon512
    end
";

<<<<<<< HEAD
impl AccountCode {
    /// Creates a mock [AccountCode] that exposes wallet interface
    pub fn mock_wallet(assembler: &Assembler) -> AccountCode {
        let account_code = "\
                use.miden::account
                use.miden::tx
                use.miden::contracts::wallets::basic->wallet
    
                # acct proc 0
                export.wallet::receive_asset
                # acct proc 1
                export.wallet::send_asset
    
                # acct proc 2
                export.incr_nonce
                    push.0 swap
                    # => [value, 0]
    
                    exec.account::incr_nonce
                    # => [0]
                end
    
                # acct proc 3
                export.set_item
                    exec.account::set_item
                    # => [R', V, 0, 0, 0]
    
                    movup.8 drop movup.8 drop movup.8 drop
                    # => [R', V]
                end
    
                # acct proc 4
                export.set_map_item
                    exec.account::set_map_item
                    # => [R', V, 0, 0, 0]
    
                    movup.8 drop movup.8 drop movup.8 drop
                    # => [R', V]
                end
    
                # acct proc 5
                export.set_code
                    padw swapw
                    # => [CODE_ROOT, 0, 0, 0, 0]
    
                    exec.account::set_code
                    # => [0, 0, 0, 0]
                end
    
                # acct proc 6
                export.create_note
                    exec.tx::create_note
                    # => [ptr]
    
                    swap drop swap drop swap drop
                end
    
                # acct proc 7
                export.add_asset_to_note
                    exec.tx::add_asset_to_note
                    # => [ptr]
    
                    swap drop swap drop swap drop
                end
    
                # acct proc 8
                export.remove_asset
                    exec.account::remove_asset
                    # => [ASSET]
                end
    
                # acct proc 9
                export.account_procedure_1
                    push.1.2
                    add
                end
    
                # acct proc 10
                export.account_procedure_2
                    push.2.1
                    sub
                end
                ";
        let account_module_ast = ModuleAst::parse(account_code).unwrap();
        let code = AccountCode::new(account_module_ast, assembler).unwrap();

        // Ensures the mast root constants match the latest version of the code.
        //
        // The constants will change if the library code changes, and need to be updated so that the
        // tests will work properly. If these asserts fail, copy the value of the code (the left
        // value), into the constants.
        //
        // Comparing all the values together, in case multiple of them change, a single test run will
        // detect it.
        let current = [
            code.procedures()[0].to_hex(),
            code.procedures()[1].to_hex(),
            code.procedures()[2].to_hex(),
            code.procedures()[3].to_hex(),
            code.procedures()[4].to_hex(),
            code.procedures()[5].to_hex(),
            code.procedures()[6].to_hex(),
            code.procedures()[7].to_hex(),
            code.procedures()[8].to_hex(),
            code.procedures()[9].to_hex(),
            code.procedures()[10].to_hex(),
        ];
        assert!(current == MASTS, "const MASTS: [&str; 11] = {:?};", current);

        code
    }

    /// Creates a mock [AccountCode] with default assembler and mock code
    pub fn mock() -> AccountCode {
        let mut module = ModuleAst::parse(CODE).unwrap();
        // clears are needed since they're not serialized for account code
        module.clear_imports();
        module.clear_locations();
        AccountCode::new(module, &Assembler::default()).unwrap()
    }
=======
pub fn mock_account_code(assembler: &Assembler) -> AccountCode {
    let account_code = "\
            use.miden::account
            use.miden::tx
            use.miden::contracts::wallets::basic->wallet

            # acct proc 0
            export.wallet::receive_asset
            # acct proc 1
            export.wallet::send_asset

            # acct proc 2
            export.incr_nonce
                push.0 swap
                # => [value, 0]

                exec.account::incr_nonce
                # => [0]
            end

            # acct proc 3
            export.set_item
                exec.account::set_item
                # => [R', V, 0, 0, 0]

                movup.8 drop movup.8 drop movup.8 drop
                # => [R', V]
            end

            # acct proc 4
            export.set_map_item
                exec.account::set_map_item
                # => [R', V, 0, 0, 0]

                movup.8 drop movup.8 drop movup.8 drop
                # => [R', V]
            end

            # acct proc 5
            export.set_code
                padw swapw
                # => [CODE_ROOT, 0, 0, 0, 0]

                exec.account::set_code
                # => [0, 0, 0, 0]
            end

            # acct proc 6
            export.create_note
                exec.tx::create_note
                # => [note_idx]

                swapw dropw swap drop
            end

            # acct proc 7
            export.add_asset_to_note
                exec.tx::add_asset_to_note
                # => [note_idx]

                swap drop swap drop swap drop
            end

            # acct proc 8
            export.remove_asset
                exec.account::remove_asset
                # => [ASSET]
            end

            # acct proc 9
            export.account_procedure_1
                push.1.2
                add
            end

            # acct proc 10
            export.account_procedure_2
                push.2.1
                sub
            end
            ";
    let account_module_ast = ModuleAst::parse(account_code).unwrap();
    let code = AccountCode::new(account_module_ast, assembler).unwrap();

    // Ensures the mast root constants match the latest version of the code.
    //
    // The constants will change if the library code changes, and need to be updated so that the
    // tests will work properly. If these asserts fail, copy the value of the code (the left
    // value), into the constants.
    //
    // Comparing all the values together, in case multiple of them change, a single test run will
    // detect it.
    let current = [
        code.procedures()[0].to_hex(),
        code.procedures()[1].to_hex(),
        code.procedures()[2].to_hex(),
        code.procedures()[3].to_hex(),
        code.procedures()[4].to_hex(),
        code.procedures()[5].to_hex(),
        code.procedures()[6].to_hex(),
        code.procedures()[7].to_hex(),
        code.procedures()[8].to_hex(),
        code.procedures()[9].to_hex(),
        code.procedures()[10].to_hex(),
    ];
    assert!(current == MASTS, "const MASTS: [&str; 11] = {:?};", current);

    code
}

pub const CODE: &str = "
        export.foo
            push.1 push.2 mul
        end

        export.bar
            push.1 push.2 add
        end
    ";

pub fn make_account_code() -> AccountCode {
    let mut module = ModuleAst::parse(CODE).unwrap();
    // clears are needed since they're not serialized for account code
    module.clear_imports();
    module.clear_locations();
    AccountCode::new(module, &Assembler::default()).unwrap()
>>>>>>> 190cfd9e
}<|MERGE_RESOLUTION|>--- conflicted
+++ resolved
@@ -58,90 +58,89 @@
     end
 ";
 
-<<<<<<< HEAD
 impl AccountCode {
     /// Creates a mock [AccountCode] that exposes wallet interface
     pub fn mock_wallet(assembler: &Assembler) -> AccountCode {
         let account_code = "\
-                use.miden::account
-                use.miden::tx
-                use.miden::contracts::wallets::basic->wallet
-    
-                # acct proc 0
-                export.wallet::receive_asset
-                # acct proc 1
-                export.wallet::send_asset
-    
-                # acct proc 2
-                export.incr_nonce
-                    push.0 swap
-                    # => [value, 0]
-    
-                    exec.account::incr_nonce
-                    # => [0]
-                end
-    
-                # acct proc 3
-                export.set_item
-                    exec.account::set_item
-                    # => [R', V, 0, 0, 0]
-    
-                    movup.8 drop movup.8 drop movup.8 drop
-                    # => [R', V]
-                end
-    
-                # acct proc 4
-                export.set_map_item
-                    exec.account::set_map_item
-                    # => [R', V, 0, 0, 0]
-    
-                    movup.8 drop movup.8 drop movup.8 drop
-                    # => [R', V]
-                end
-    
-                # acct proc 5
-                export.set_code
-                    padw swapw
-                    # => [CODE_ROOT, 0, 0, 0, 0]
-    
-                    exec.account::set_code
-                    # => [0, 0, 0, 0]
-                end
-    
-                # acct proc 6
-                export.create_note
-                    exec.tx::create_note
-                    # => [ptr]
-    
-                    swap drop swap drop swap drop
-                end
-    
-                # acct proc 7
-                export.add_asset_to_note
-                    exec.tx::add_asset_to_note
-                    # => [ptr]
-    
-                    swap drop swap drop swap drop
-                end
-    
-                # acct proc 8
-                export.remove_asset
-                    exec.account::remove_asset
-                    # => [ASSET]
-                end
-    
-                # acct proc 9
-                export.account_procedure_1
-                    push.1.2
-                    add
-                end
-    
-                # acct proc 10
-                export.account_procedure_2
-                    push.2.1
-                    sub
-                end
-                ";
+        use.miden::account
+        use.miden::tx
+        use.miden::contracts::wallets::basic->wallet
+
+        # acct proc 0
+        export.wallet::receive_asset
+        # acct proc 1
+        export.wallet::send_asset
+
+        # acct proc 2
+        export.incr_nonce
+            push.0 swap
+            # => [value, 0]
+
+            exec.account::incr_nonce
+            # => [0]
+        end
+
+        # acct proc 3
+        export.set_item
+            exec.account::set_item
+            # => [R', V, 0, 0, 0]
+
+            movup.8 drop movup.8 drop movup.8 drop
+            # => [R', V]
+        end
+
+        # acct proc 4
+        export.set_map_item
+            exec.account::set_map_item
+            # => [R', V, 0, 0, 0]
+
+            movup.8 drop movup.8 drop movup.8 drop
+            # => [R', V]
+        end
+
+        # acct proc 5
+        export.set_code
+            padw swapw
+            # => [CODE_ROOT, 0, 0, 0, 0]
+
+            exec.account::set_code
+            # => [0, 0, 0, 0]
+        end
+
+        # acct proc 6
+        export.create_note
+            exec.tx::create_note
+            # => [note_idx]
+
+            swapw dropw swap drop
+        end
+
+        # acct proc 7
+        export.add_asset_to_note
+            exec.tx::add_asset_to_note
+            # => [note_idx]
+
+            swap drop swap drop swap drop
+        end
+
+        # acct proc 8
+        export.remove_asset
+            exec.account::remove_asset
+            # => [ASSET]
+        end
+
+        # acct proc 9
+        export.account_procedure_1
+            push.1.2
+            add
+        end
+
+        # acct proc 10
+        export.account_procedure_2
+            push.2.1
+            sub
+        end
+        ";
         let account_module_ast = ModuleAst::parse(account_code).unwrap();
         let code = AccountCode::new(account_module_ast, assembler).unwrap();
 
@@ -179,132 +178,4 @@
         module.clear_locations();
         AccountCode::new(module, &Assembler::default()).unwrap()
     }
-=======
-pub fn mock_account_code(assembler: &Assembler) -> AccountCode {
-    let account_code = "\
-            use.miden::account
-            use.miden::tx
-            use.miden::contracts::wallets::basic->wallet
-
-            # acct proc 0
-            export.wallet::receive_asset
-            # acct proc 1
-            export.wallet::send_asset
-
-            # acct proc 2
-            export.incr_nonce
-                push.0 swap
-                # => [value, 0]
-
-                exec.account::incr_nonce
-                # => [0]
-            end
-
-            # acct proc 3
-            export.set_item
-                exec.account::set_item
-                # => [R', V, 0, 0, 0]
-
-                movup.8 drop movup.8 drop movup.8 drop
-                # => [R', V]
-            end
-
-            # acct proc 4
-            export.set_map_item
-                exec.account::set_map_item
-                # => [R', V, 0, 0, 0]
-
-                movup.8 drop movup.8 drop movup.8 drop
-                # => [R', V]
-            end
-
-            # acct proc 5
-            export.set_code
-                padw swapw
-                # => [CODE_ROOT, 0, 0, 0, 0]
-
-                exec.account::set_code
-                # => [0, 0, 0, 0]
-            end
-
-            # acct proc 6
-            export.create_note
-                exec.tx::create_note
-                # => [note_idx]
-
-                swapw dropw swap drop
-            end
-
-            # acct proc 7
-            export.add_asset_to_note
-                exec.tx::add_asset_to_note
-                # => [note_idx]
-
-                swap drop swap drop swap drop
-            end
-
-            # acct proc 8
-            export.remove_asset
-                exec.account::remove_asset
-                # => [ASSET]
-            end
-
-            # acct proc 9
-            export.account_procedure_1
-                push.1.2
-                add
-            end
-
-            # acct proc 10
-            export.account_procedure_2
-                push.2.1
-                sub
-            end
-            ";
-    let account_module_ast = ModuleAst::parse(account_code).unwrap();
-    let code = AccountCode::new(account_module_ast, assembler).unwrap();
-
-    // Ensures the mast root constants match the latest version of the code.
-    //
-    // The constants will change if the library code changes, and need to be updated so that the
-    // tests will work properly. If these asserts fail, copy the value of the code (the left
-    // value), into the constants.
-    //
-    // Comparing all the values together, in case multiple of them change, a single test run will
-    // detect it.
-    let current = [
-        code.procedures()[0].to_hex(),
-        code.procedures()[1].to_hex(),
-        code.procedures()[2].to_hex(),
-        code.procedures()[3].to_hex(),
-        code.procedures()[4].to_hex(),
-        code.procedures()[5].to_hex(),
-        code.procedures()[6].to_hex(),
-        code.procedures()[7].to_hex(),
-        code.procedures()[8].to_hex(),
-        code.procedures()[9].to_hex(),
-        code.procedures()[10].to_hex(),
-    ];
-    assert!(current == MASTS, "const MASTS: [&str; 11] = {:?};", current);
-
-    code
-}
-
-pub const CODE: &str = "
-        export.foo
-            push.1 push.2 mul
-        end
-
-        export.bar
-            push.1 push.2 add
-        end
-    ";
-
-pub fn make_account_code() -> AccountCode {
-    let mut module = ModuleAst::parse(CODE).unwrap();
-    // clears are needed since they're not serialized for account code
-    module.clear_imports();
-    module.clear_locations();
-    AccountCode::new(module, &Assembler::default()).unwrap()
->>>>>>> 190cfd9e
 }