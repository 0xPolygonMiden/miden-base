use alloc::{collections::BTreeMap, vec::Vec};
use core::fmt;
use std::println;

use miden_crypto::merkle::{Mmr, PartialMmr, SimpleSmt, Smt};
use vm_core::{Felt, Word, ZERO};
use vm_processor::Digest;
use winter_rand_utils as rand;

use crate::{
    accounts::{delta::AccountUpdateDetails, Account},
    block::{Block, BlockAccountUpdate, BlockNoteIndex, BlockNoteTree, NoteBatch},
    notes::{Note, NoteId, NoteInclusionProof, Nullifier},
    transaction::{
        ChainMmr, ExecutedTransaction, InputNote, InputNotes, OutputNote, ToNullifier,
        TransactionInputs,
    },
    BlockHeader, ACCOUNT_TREE_DEPTH,
};

/// Initial timestamp value
const TIMESTAMP_START: u32 = 1693348223;
/// Timestamp of timestamp on each new block
const TIMESTAMP_STEP: u32 = 10;

#[derive(Default, Debug, Clone)]
pub struct PendingObjects {
    /// Account updates for the block.
    updated_accounts: Vec<BlockAccountUpdate>,

    /// Note batches created in transactions in the block.
    created_notes: Vec<NoteBatch>,

    /// Nullifiers produced in transactions in the block.
    created_nullifiers: Vec<Nullifier>,
}

impl PendingObjects {
    pub fn new() -> PendingObjects {
        PendingObjects {
            updated_accounts: vec![],
            created_notes: vec![],
            created_nullifiers: vec![],
        }
    }

    /// Creates a [BlockNoteTree] tree from the `notes`.
    ///
    /// The root of the tree is a commitment to all notes created in the block. The commitment
    /// is not for all fields of the [Note] struct, but only for note metadata + core fields of
    /// a note (i.e., vault, inputs, script, and serial number).
<<<<<<< HEAD
    pub fn build_notes_tree(&self) -> BlockNoteTree {
        let entries = self.created_notes.iter().enumerate().flat_map(|(batch_index, batch)| {
            batch.iter().enumerate().map(move |(note_index, note)| {
                (BlockNoteIndex::new(batch_index, note_index), note.id().into(), *note.metadata())
=======
    pub fn build_notes_tree(&self) -> SimpleSmt<NOTE_TREE_DEPTH> {
        let mut entries = Vec::with_capacity(self.notes.len() * 2);

        entries.extend(self.notes.iter().enumerate().map(|(index, note)| {
            let tree_index = (index * 2) as u64;
            (tree_index, note.id().into())
        }));
        entries.extend(self.notes.iter().enumerate().map(|(index, note)| {
            let tree_index = (index * 2 + 1) as u64;
            (tree_index, note.metadata().into())
        }));

        SimpleSmt::with_leaves(entries).unwrap()
    }

    /// Given the [BlockHeader] and its notedb's [SimpleSmt], set all the [Note]'s proof.
    ///
    /// Update the [Note]'s proof once the [BlockHeader] has been created.
    fn finalize_notes(
        &mut self,
        header: BlockHeader,
        notes: &SimpleSmt<NOTE_TREE_DEPTH>,
    ) -> Vec<InputNote> {
        self.notes
            .drain(..)
            .enumerate()
            .map(|(index, note)| {
                let auth_index = LeafIndex::new(index as u64).expect("index bigger than 2**20");
                InputNote::authenticated(
                    note.clone(),
                    NoteInclusionProof::new(
                        header.block_num(),
                        header.sub_hash(),
                        header.note_root(),
                        index as u64,
                        notes.open(&auth_index).path,
                    )
                    .expect("Invalid data provided to proof constructor"),
                )
>>>>>>> b2dee363
            })
        });

        BlockNoteTree::with_entries(entries).unwrap()
    }
}

/// Structure chain data, used to build necessary openings and to construct [BlockHeader]s.
#[derive(Debug, Clone)]
pub struct MockChain {
    /// An append-only structure used to represent the history of blocks produced for this chain.
    chain: Mmr,

    /// History of produced blocks.
    blocks: Vec<Block>,

    /// Tree containing the latest `Nullifier`'s tree.
    nullifiers: Smt,

    /// Tree containing the latest hash of each account.
    accounts: SimpleSmt<ACCOUNT_TREE_DEPTH>,

    /// Objects that have not yet been finalized.
    ///
    /// These will become available once the block is sealed.
    ///
    /// Note:
    /// - The [Note]s in this container do not have the `proof` set.
    pending_objects: PendingObjects,

    /// NoteID |-> InputNote mapping to simplify transaction inputs retrieval
    available_notes: BTreeMap<NoteId, InputNote>,

    removed_notes: Vec<NoteId>,
}

#[derive(Debug)]
pub enum MockError {
    DuplicatedNullifier,
    DuplicatedNote,
}

impl fmt::Display for MockError {
    fn fmt(&self, f: &mut fmt::Formatter<'_>) -> fmt::Result {
        write!(f, "{:?}", self)
    }
}

#[cfg(feature = "std")]
impl std::error::Error for MockError {}

impl Default for MockChain {
    fn default() -> Self {
        Self::new()
    }
}

impl MockChain {
    // CONSTRUCTORS
    // ----------------------------------------------------------------------------------------

    pub fn new() -> Self {
        Self {
            chain: Mmr::default(),
            blocks: vec![],
            nullifiers: Smt::default(),
            accounts: SimpleSmt::<ACCOUNT_TREE_DEPTH>::new().expect("depth too big for SimpleSmt"),
            pending_objects: PendingObjects::new(),
            available_notes: BTreeMap::new(),
            removed_notes: vec![],
        }
    }

    pub fn add_executed_transaction(&mut self, transaction: ExecutedTransaction) {
        let mut account = transaction.initial_account().clone();
        account.apply_delta(transaction.account_delta()).unwrap();

        // disregard private accounts, so it's easier to retrieve data
        let account_update_details = match account.is_new() {
            true => AccountUpdateDetails::New(account.clone()),
            false => AccountUpdateDetails::Delta(transaction.account_delta().clone()),
        };

        let block_account_update = BlockAccountUpdate::new(
            transaction.account_id(),
            account.hash(),
            account_update_details,
        );
        self.pending_objects.updated_accounts.push(block_account_update);

        for note in transaction.input_notes().iter() {
            // TODO: check that nullifiers are not duplicate
            self.pending_objects.created_nullifiers.push(note.nullifier());
            self.removed_notes.push(note.id());
        }

        // TODO: check that notes are not duplicate
        let output_notes: Vec<OutputNote> = transaction.output_notes().iter().cloned().collect();
        self.pending_objects.created_notes.push(output_notes);
    }

    /// Add a public [Note] to the pending objects.
    /// A block has to be created to finalize the new entity.
    pub fn add_note(&mut self, note: Note) {
        self.pending_objects.created_notes.push(vec![OutputNote::Full(note)]);
    }

    /// Mark a [Note] as consumed by inserting its nullifier into the block.
    /// A block has to be created to finalize the new entity.
    pub fn add_nullifier(&mut self, nullifier: Nullifier) {
        self.pending_objects.created_nullifiers.push(nullifier);
    }

    /// Add a new [Account] to the list of pending objects.
    /// A block has to be created to finalize the new entity.
    pub fn add_account(&mut self, account: Account, _seed: Option<Word>) {
        self.pending_objects.updated_accounts.push(BlockAccountUpdate::new(
            account.id(),
            account.hash(),
            AccountUpdateDetails::New(account),
        ));
    }

    pub fn get_transaction_inputs(
        &self,
        account: Account,
        account_seed: Option<Word>,
        notes: &[NoteId],
    ) -> TransactionInputs {
        let block_header = self.blocks.last().unwrap().header();

        let mut input_notes = vec![];
        let mut block_headers_map: BTreeMap<u32, BlockHeader> = BTreeMap::new();
        for note in notes {
            let input_note = self.available_notes.get(note).unwrap().clone();
            block_headers_map.insert(
                input_note.origin().block_num,
                self.blocks.get(input_note.origin().block_num as usize).unwrap().header(),
            );
            input_notes.push(input_note);
        }

        let block_headers: Vec<BlockHeader> = block_headers_map.values().cloned().collect();
        let mmr = mmr_to_chain_mmr(&self.chain, &block_headers);

        println!("{:?}", account_seed);
        TransactionInputs::new(
            account,
            account_seed,
            block_header,
            mmr,
            InputNotes::new(input_notes).unwrap(),
        )
        .unwrap()
    }

    // MODIFIERS
    // ----------------------------------------------------------------------------------------

    /// Creates the next block.
    ///
    /// This will also make all the objects currently pending available for use.
    pub fn seal_block(&mut self) -> Block {
        let block_num: u32 = self.blocks.len().try_into().expect("usize to u32 failed");

        for update in self.pending_objects.updated_accounts.iter() {
            self.accounts.insert(update.account_id().into(), *update.new_state_hash());
        }

        // TODO:
        // - resetting the nullifier tree once defined at the protocol level.
        // - inserting only nullifier from transactions included in the batches, once the batch
        // kernel has been implemented.
        for nullifier in self.pending_objects.created_nullifiers.iter() {
            self.nullifiers.insert(nullifier.inner(), [block_num.into(), ZERO, ZERO, ZERO]);
        }
        let notes_tree = self.pending_objects.build_notes_tree();

        let version = 0;
        let previous = self.blocks.last();
        let peaks = self.chain.peaks(self.chain.forest()).unwrap();
        let chain_root: Digest = peaks.hash_peaks();
        let account_root = self.accounts.root();
        let prev_hash = previous.map_or(Digest::default(), |block| block.hash());
        let nullifier_root = self.nullifiers.root();
        let note_root = notes_tree.root();
        let timestamp =
            previous.map_or(TIMESTAMP_START, |block| block.header().timestamp() + TIMESTAMP_STEP);

        // TODO: Set batch_root and proof_hash to the correct values once the kernel is
        // available.
        let batch_root = Digest::default();
        let proof_hash = Digest::default();

        let header = BlockHeader::new(
            version,
            prev_hash,
            block_num,
            chain_root,
            account_root,
            nullifier_root,
            note_root,
            batch_root,
            proof_hash,
            timestamp,
        );

        let block = Block::new(
            header,
            self.pending_objects.updated_accounts.clone(),
            self.pending_objects.created_notes.clone(),
            self.pending_objects.created_nullifiers.clone(),
        )
        .unwrap();

        for (batch_index, note_batch) in self.pending_objects.created_notes.iter().enumerate() {
            for (note_index, note) in note_batch.iter().enumerate() {
                // All note details should be OutputNote::Full at this point
                match note {
                    OutputNote::Full(note) => {
                        let block_note_index = BlockNoteIndex::new(batch_index, note_index);
                        let note_path = notes_tree.get_note_path(block_note_index).unwrap();
                        let note_inclusion_proof = NoteInclusionProof::new(
                            block.header().block_num(),
                            block.header().sub_hash(),
                            block.header().note_root(),
                            block_note_index.to_absolute_index(),
                            note_path,
                        )
                        .unwrap();

                        self.available_notes
                            .insert(note.id(), InputNote::new(note.clone(), note_inclusion_proof));
                    },
                    _ => continue,
                }
            }
        }

        for removed_note in self.removed_notes.iter() {
            self.available_notes.remove(removed_note);
        }

        self.blocks.push(block.clone());
        self.chain.add(header.hash());
        self.reset_pending();

        block
    }

    fn reset_pending(&mut self) {
        self.pending_objects = PendingObjects::new();
        self.removed_notes = vec![];
    }

    // ACCESSORS
    // ----------------------------------------------------------------------------------------

    /// Get the latest [ChainMmr].
    pub fn chain(&self) -> ChainMmr {
        let block_headers: Vec<BlockHeader> = self.blocks.iter().map(|b| b.header()).collect();
        mmr_to_chain_mmr(&self.chain, &block_headers)
    }

    /// Get a reference to [BlockHeader] with `block_number`.
    pub fn block_header(&self, block_number: usize) -> BlockHeader {
        self.blocks[block_number].header()
    }

    /// Get a reference to the nullifier tree.
    pub fn nullifiers(&self) -> &Smt {
        &self.nullifiers
    }

    pub fn available_notes(&self) -> Vec<InputNote> {
        self.available_notes.values().cloned().collect()
    }
}

impl BlockHeader {
    pub fn mock(
        block_num: u32,
        chain_root: Option<Digest>,
        note_root: Option<Digest>,
        accts: &[Account],
    ) -> Self {
        let acct_db = SimpleSmt::<ACCOUNT_TREE_DEPTH>::with_leaves(
            accts
                .iter()
                .flat_map(|acct| {
                    if acct.is_new() {
                        None
                    } else {
                        let felt_id: Felt = acct.id().into();
                        Some((felt_id.as_int(), *acct.hash()))
                    }
                })
                .collect::<Vec<_>>(),
        )
        .expect("failed to create account db");

        let prev_hash = rand::rand_array().into();
        let chain_root = chain_root.unwrap_or(rand::rand_array().into());
        let acct_root = acct_db.root();
        let nullifier_root = rand::rand_array().into();
        let note_root = note_root.unwrap_or(rand::rand_array().into());
        let batch_root = rand::rand_array().into();
        let proof_hash = rand::rand_array().into();

        BlockHeader::new(
            0,
            prev_hash,
            block_num,
            chain_root,
            acct_root,
            nullifier_root,
            note_root,
            batch_root,
            proof_hash,
            rand::rand_value(),
        )
    }
}

pub struct MockChainBuilder {
    accounts: Vec<Account>,
    notes: Vec<Note>,
}

impl Default for MockChainBuilder {
    fn default() -> Self {
        Self::new()
    }
}

impl MockChainBuilder {
    pub fn new() -> Self {
        Self { accounts: vec![], notes: vec![] }
    }

    pub fn accounts(mut self, accounts: Vec<Account>) -> Self {
        self.accounts = accounts;
        self
    }

    pub fn notes(mut self, notes: Vec<Note>) -> Self {
        self.notes = notes;
        self
    }

    /// Returns a [MockChain] with a single block
    pub fn build(self) -> MockChain {
        let mut chain = MockChain::new();
        for account in self.accounts {
            chain.add_account(account, None);
        }

        for note in self.notes {
            chain.add_note(note);
        }

        chain.seal_block();
        chain
    }
}

// HELPER FUNCTIONS
// ================================================================================================

/// Converts the MMR into partial MMR by copying all leaves from MMR to partial MMR.
pub fn mmr_to_chain_mmr(mmr: &Mmr, blocks: &[BlockHeader]) -> ChainMmr {
    let target_forest = mmr.forest() - 1;
    let mut partial_mmr = PartialMmr::from_peaks(mmr.peaks(target_forest).unwrap());

    for i in 0..target_forest {
        let node = mmr.get(i).unwrap();
        let path = mmr.open(i, target_forest).unwrap().merkle_path;
        partial_mmr.track(i, node, &path).unwrap();
    }

    ChainMmr::new(partial_mmr, blocks.to_vec()).unwrap()
}<|MERGE_RESOLUTION|>--- conflicted
+++ resolved
@@ -49,52 +49,10 @@
     /// The root of the tree is a commitment to all notes created in the block. The commitment
     /// is not for all fields of the [Note] struct, but only for note metadata + core fields of
     /// a note (i.e., vault, inputs, script, and serial number).
-<<<<<<< HEAD
     pub fn build_notes_tree(&self) -> BlockNoteTree {
         let entries = self.created_notes.iter().enumerate().flat_map(|(batch_index, batch)| {
             batch.iter().enumerate().map(move |(note_index, note)| {
                 (BlockNoteIndex::new(batch_index, note_index), note.id().into(), *note.metadata())
-=======
-    pub fn build_notes_tree(&self) -> SimpleSmt<NOTE_TREE_DEPTH> {
-        let mut entries = Vec::with_capacity(self.notes.len() * 2);
-
-        entries.extend(self.notes.iter().enumerate().map(|(index, note)| {
-            let tree_index = (index * 2) as u64;
-            (tree_index, note.id().into())
-        }));
-        entries.extend(self.notes.iter().enumerate().map(|(index, note)| {
-            let tree_index = (index * 2 + 1) as u64;
-            (tree_index, note.metadata().into())
-        }));
-
-        SimpleSmt::with_leaves(entries).unwrap()
-    }
-
-    /// Given the [BlockHeader] and its notedb's [SimpleSmt], set all the [Note]'s proof.
-    ///
-    /// Update the [Note]'s proof once the [BlockHeader] has been created.
-    fn finalize_notes(
-        &mut self,
-        header: BlockHeader,
-        notes: &SimpleSmt<NOTE_TREE_DEPTH>,
-    ) -> Vec<InputNote> {
-        self.notes
-            .drain(..)
-            .enumerate()
-            .map(|(index, note)| {
-                let auth_index = LeafIndex::new(index as u64).expect("index bigger than 2**20");
-                InputNote::authenticated(
-                    note.clone(),
-                    NoteInclusionProof::new(
-                        header.block_num(),
-                        header.sub_hash(),
-                        header.note_root(),
-                        index as u64,
-                        notes.open(&auth_index).path,
-                    )
-                    .expect("Invalid data provided to proof constructor"),
-                )
->>>>>>> b2dee363
             })
         });
 
@@ -327,7 +285,7 @@
                         .unwrap();
 
                         self.available_notes
-                            .insert(note.id(), InputNote::new(note.clone(), note_inclusion_proof));
+                            .insert(note.id(), InputNote::authenticated(note.clone(), note_inclusion_proof));
                     },
                     _ => continue,
                 }
