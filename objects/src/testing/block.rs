use alloc::{collections::BTreeMap, vec::Vec};
use core::fmt;
use std::println;

use miden_crypto::merkle::{Mmr, PartialMmr, SimpleSmt, Smt};
use vm_core::{Felt, Word, ZERO};
use vm_processor::Digest;
use winter_rand_utils as rand;

use crate::{
    accounts::{delta::AccountUpdateDetails, Account},
    block::{Block, BlockAccountUpdate, BlockNoteIndex, BlockNoteTree, NoteBatch},
    notes::{Note, NoteId, NoteInclusionProof, Nullifier},
    transaction::{
        ChainMmr, ExecutedTransaction, InputNote, InputNotes, OutputNote, ToNullifier,
        TransactionInputs,
    },
    BlockHeader, ACCOUNT_TREE_DEPTH,
};

/// Initial timestamp value
const TIMESTAMP_START: u32 = 1693348223;
/// Timestamp of timestamp on each new block
const TIMESTAMP_STEP: u32 = 10;

#[derive(Default, Debug, Clone)]
pub struct PendingObjects {
    /// Account updates for the block.
    updated_accounts: Vec<BlockAccountUpdate>,

    /// Note batches created in transactions in the block.
    created_notes: Vec<NoteBatch>,

    /// Nullifiers produced in transactions in the block.
    created_nullifiers: Vec<Nullifier>,
}

impl PendingObjects {
    pub fn new() -> PendingObjects {
        PendingObjects {
            updated_accounts: vec![],
            created_notes: vec![],
            created_nullifiers: vec![],
        }
    }

    /// Creates a [BlockNoteTree] tree from the `notes`.
    ///
    /// The root of the tree is a commitment to all notes created in the block. The commitment
    /// is not for all fields of the [Note] struct, but only for note metadata + core fields of
    /// a note (i.e., vault, inputs, script, and serial number).
    pub fn build_notes_tree(&self) -> BlockNoteTree {
        let entries = self.created_notes.iter().enumerate().flat_map(|(batch_index, batch)| {
            batch.iter().enumerate().map(move |(note_index, note)| {
                (BlockNoteIndex::new(batch_index, note_index), note.id().into(), *note.metadata())
            })
        });

        BlockNoteTree::with_entries(entries).unwrap()
    }
}

/// Structure chain data, used to build necessary openings and to construct [BlockHeader]s.
#[derive(Debug, Clone)]
pub struct MockChain {
    /// An append-only structure used to represent the history of blocks produced for this chain.
    chain: Mmr,

    /// History of produced blocks.
    blocks: Vec<Block>,

    /// Tree containing the latest `Nullifier`'s tree.
    nullifiers: Smt,

    /// Tree containing the latest hash of each account.
    accounts: SimpleSmt<ACCOUNT_TREE_DEPTH>,

    /// Objects that have not yet been finalized.
    ///
    /// These will become available once the block is sealed.
    ///
    /// Note:
    /// - The [Note]s in this container do not have the `proof` set.
    pending_objects: PendingObjects,

    /// NoteID |-> InputNote mapping to simplify transaction inputs retrieval
    available_notes: BTreeMap<NoteId, InputNote>,

    removed_notes: Vec<NoteId>,
}

#[derive(Debug)]
pub enum MockError {
    DuplicatedNullifier,
    DuplicatedNote,
}

impl fmt::Display for MockError {
    fn fmt(&self, f: &mut fmt::Formatter<'_>) -> fmt::Result {
        write!(f, "{:?}", self)
    }
}

#[cfg(feature = "std")]
impl std::error::Error for MockError {}

impl Default for MockChain {
    fn default() -> Self {
        Self::new()
    }
}

impl MockChain {
    // CONSTRUCTORS
    // ----------------------------------------------------------------------------------------

    pub fn new() -> Self {
        Self {
            chain: Mmr::default(),
            blocks: vec![],
            nullifiers: Smt::default(),
            accounts: SimpleSmt::<ACCOUNT_TREE_DEPTH>::new().expect("depth too big for SimpleSmt"),
            pending_objects: PendingObjects::new(),
            available_notes: BTreeMap::new(),
            removed_notes: vec![],
        }
    }

    pub fn add_executed_transaction(&mut self, transaction: ExecutedTransaction) {
        let mut account = transaction.initial_account().clone();
        account.apply_delta(transaction.account_delta()).unwrap();

        // disregard private accounts, so it's easier to retrieve data
        let account_update_details = match account.is_new() {
            true => AccountUpdateDetails::New(account.clone()),
            false => AccountUpdateDetails::Delta(transaction.account_delta().clone()),
        };

        let block_account_update = BlockAccountUpdate::new(
            transaction.account_id(),
            account.hash(),
            account_update_details,
        );
        self.pending_objects.updated_accounts.push(block_account_update);

        for note in transaction.input_notes().iter() {
            // TODO: check that nullifiers are not duplicate
            self.pending_objects.created_nullifiers.push(note.nullifier());
            self.removed_notes.push(note.id());
        }

        // TODO: check that notes are not duplicate
        let output_notes: Vec<OutputNote> = transaction.output_notes().iter().cloned().collect();
        self.pending_objects.created_notes.push(output_notes);
    }

    /// Add a public [Note] to the pending objects.
    /// A block has to be created to finalize the new entity.
    pub fn add_note(&mut self, note: Note) {
        self.pending_objects.created_notes.push(vec![OutputNote::Full(note)]);
    }

    /// Mark a [Note] as consumed by inserting its nullifier into the block.
    /// A block has to be created to finalize the new entity.
    pub fn add_nullifier(&mut self, nullifier: Nullifier) {
        self.pending_objects.created_nullifiers.push(nullifier);
    }

    /// Add a new [Account] to the list of pending objects.
    /// A block has to be created to finalize the new entity.
    pub fn add_account(&mut self, account: Account, _seed: Option<Word>) {
        self.pending_objects.updated_accounts.push(BlockAccountUpdate::new(
            account.id(),
            account.hash(),
            AccountUpdateDetails::New(account),
        ));
    }

    pub fn get_transaction_inputs(
        &self,
        account: Account,
        account_seed: Option<Word>,
        notes: &[NoteId],
    ) -> TransactionInputs {
        let block_header = self.blocks.last().unwrap().header();

        let mut input_notes = vec![];
        let mut block_headers_map: BTreeMap<u32, BlockHeader> = BTreeMap::new();
        for note in notes {
            let input_note = self.available_notes.get(note).unwrap().clone();
            block_headers_map.insert(
                input_note.origin().unwrap().block_num,
                self.blocks
                    .get(input_note.origin().unwrap().block_num as usize)
                    .unwrap()
                    .header(),
            );
            input_notes.push(input_note);
        }

        let block_headers: Vec<BlockHeader> = block_headers_map.values().cloned().collect();
        let mmr = mmr_to_chain_mmr(&self.chain, &block_headers);

        println!("{:?}", account_seed);
        TransactionInputs::new(
            account,
            account_seed,
            block_header,
            mmr,
            InputNotes::new(input_notes).unwrap(),
        )
        .unwrap()
    }

    // MODIFIERS
    // ----------------------------------------------------------------------------------------

    /// Creates the next block.
    ///
    /// This will also make all the objects currently pending available for use.
    pub fn seal_block(&mut self) -> Block {
        let block_num: u32 = self.blocks.len().try_into().expect("usize to u32 failed");

        for update in self.pending_objects.updated_accounts.iter() {
            self.accounts.insert(update.account_id().into(), *update.new_state_hash());
        }

        // TODO:
        // - resetting the nullifier tree once defined at the protocol level.
        // - inserting only nullifier from transactions included in the batches, once the batch
        // kernel has been implemented.
        for nullifier in self.pending_objects.created_nullifiers.iter() {
            self.nullifiers.insert(nullifier.inner(), [block_num.into(), ZERO, ZERO, ZERO]);
        }
        let notes_tree = self.pending_objects.build_notes_tree();

        let version = 0;
        let previous = self.blocks.last();
        let peaks = self.chain.peaks(self.chain.forest()).unwrap();
        let chain_root: Digest = peaks.hash_peaks();
        let account_root = self.accounts.root();
        let prev_hash = previous.map_or(Digest::default(), |block| block.hash());
        let nullifier_root = self.nullifiers.root();
        let note_root = notes_tree.root();
        let timestamp =
<<<<<<< HEAD
            previous.map_or(TIMESTAMP_START, |block| block.header().timestamp() + TIMESTAMP_STEP);
=======
            previous.map_or(TIMESTAMP_START, |header| header.timestamp() + TIMESTAMP_STEP);
        let tx_hash = Digest::default();
>>>>>>> 00ad4f02

        // TODO: Set `proof_hash` to the correct value once the kernel is available.
        let proof_hash = Digest::default();

        let header = BlockHeader::new(
            version,
            prev_hash,
            block_num,
            chain_root,
            account_root,
            nullifier_root,
            note_root,
            tx_hash,
            proof_hash,
            timestamp,
        );

        let block = Block::new(
            header,
            self.pending_objects.updated_accounts.clone(),
            self.pending_objects.created_notes.clone(),
            self.pending_objects.created_nullifiers.clone(),
        )
        .unwrap();

        for (batch_index, note_batch) in self.pending_objects.created_notes.iter().enumerate() {
            for (note_index, note) in note_batch.iter().enumerate() {
                // All note details should be OutputNote::Full at this point
                match note {
                    OutputNote::Full(note) => {
                        let block_note_index = BlockNoteIndex::new(batch_index, note_index);
                        let note_path = notes_tree.get_note_path(block_note_index).unwrap();
                        let note_inclusion_proof = NoteInclusionProof::new(
                            block.header().block_num(),
                            block.header().sub_hash(),
                            block.header().note_root(),
                            block_note_index.to_absolute_index(),
                            note_path,
                        )
                        .unwrap();

                        self.available_notes.insert(
                            note.id(),
                            InputNote::authenticated(note.clone(), note_inclusion_proof),
                        );
                    },
                    _ => continue,
                }
            }
        }

        for removed_note in self.removed_notes.iter() {
            self.available_notes.remove(removed_note);
        }

        self.blocks.push(block.clone());
        self.chain.add(header.hash());
        self.reset_pending();

        block
    }

    fn reset_pending(&mut self) {
        self.pending_objects = PendingObjects::new();
        self.removed_notes = vec![];
    }

    // ACCESSORS
    // ----------------------------------------------------------------------------------------

    /// Get the latest [ChainMmr].
    pub fn chain(&self) -> ChainMmr {
        let block_headers: Vec<BlockHeader> = self.blocks.iter().map(|b| b.header()).collect();
        mmr_to_chain_mmr(&self.chain, &block_headers)
    }

    /// Get a reference to [BlockHeader] with `block_number`.
    pub fn block_header(&self, block_number: usize) -> BlockHeader {
        self.blocks[block_number].header()
    }

    /// Get a reference to the nullifier tree.
    pub fn nullifiers(&self) -> &Smt {
        &self.nullifiers
    }

    pub fn available_notes(&self) -> Vec<InputNote> {
        self.available_notes.values().cloned().collect()
    }
}

impl BlockHeader {
    pub fn mock(
        block_num: u32,
        chain_root: Option<Digest>,
        note_root: Option<Digest>,
        accts: &[Account],
    ) -> Self {
        let acct_db = SimpleSmt::<ACCOUNT_TREE_DEPTH>::with_leaves(
            accts
                .iter()
                .flat_map(|acct| {
                    if acct.is_new() {
                        None
                    } else {
                        let felt_id: Felt = acct.id().into();
                        Some((felt_id.as_int(), *acct.hash()))
                    }
                })
                .collect::<Vec<_>>(),
        )
        .expect("failed to create account db");

        let prev_hash = rand::rand_array().into();
        let chain_root = chain_root.unwrap_or(rand::rand_array().into());
        let acct_root = acct_db.root();
        let nullifier_root = rand::rand_array().into();
        let note_root = note_root.unwrap_or(rand::rand_array().into());
        let tx_hash = rand::rand_array().into();
        let proof_hash = rand::rand_array().into();

        BlockHeader::new(
            0,
            prev_hash,
            block_num,
            chain_root,
            acct_root,
            nullifier_root,
            note_root,
            tx_hash,
            proof_hash,
            rand::rand_value(),
        )
    }
}

pub struct MockChainBuilder {
    accounts: Vec<Account>,
    notes: Vec<Note>,
}

impl Default for MockChainBuilder {
    fn default() -> Self {
        Self::new()
    }
}

impl MockChainBuilder {
    pub fn new() -> Self {
        Self { accounts: vec![], notes: vec![] }
    }

    pub fn accounts(mut self, accounts: Vec<Account>) -> Self {
        self.accounts = accounts;
        self
    }

    pub fn notes(mut self, notes: Vec<Note>) -> Self {
        self.notes = notes;
        self
    }

    /// Returns a [MockChain] with a single block
    pub fn build(self) -> MockChain {
        let mut chain = MockChain::new();
        for account in self.accounts {
            chain.add_account(account, None);
        }

        for note in self.notes {
            chain.add_note(note);
        }

        chain.seal_block();
        chain
    }
}

// HELPER FUNCTIONS
// ================================================================================================

/// Converts the MMR into partial MMR by copying all leaves from MMR to partial MMR.
pub fn mmr_to_chain_mmr(mmr: &Mmr, blocks: &[BlockHeader]) -> ChainMmr {
    let target_forest = mmr.forest() - 1;
    let mut partial_mmr = PartialMmr::from_peaks(mmr.peaks(target_forest).unwrap());

    for i in 0..target_forest {
        let node = mmr.get(i).unwrap();
        let path = mmr.open(i, target_forest).unwrap().merkle_path;
        partial_mmr.track(i, node, &path).unwrap();
    }

    ChainMmr::new(partial_mmr, blocks.to_vec()).unwrap()
}<|MERGE_RESOLUTION|>--- conflicted
+++ resolved
@@ -243,12 +243,8 @@
         let nullifier_root = self.nullifiers.root();
         let note_root = notes_tree.root();
         let timestamp =
-<<<<<<< HEAD
-            previous.map_or(TIMESTAMP_START, |block| block.header().timestamp() + TIMESTAMP_STEP);
-=======
             previous.map_or(TIMESTAMP_START, |header| header.timestamp() + TIMESTAMP_STEP);
         let tx_hash = Digest::default();
->>>>>>> 00ad4f02
 
         // TODO: Set `proof_hash` to the correct value once the kernel is available.
         let proof_hash = Digest::default();
