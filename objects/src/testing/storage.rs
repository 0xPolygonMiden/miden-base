use alloc::{collections::BTreeMap, string::String, vec::Vec};

use assembly::Assembler;
use miden_crypto::EMPTY_WORD;
use vm_core::{Felt, FieldElement, Word, ZERO};
use vm_processor::Digest;

use super::{constants::FUNGIBLE_FAUCET_INITIAL_BALANCE, prepare_word};
use crate::{
    accounts::{
        account_id::testing::{
            ACCOUNT_ID_FUNGIBLE_FAUCET_ON_CHAIN, ACCOUNT_ID_FUNGIBLE_FAUCET_ON_CHAIN_2,
            ACCOUNT_ID_REGULAR_ACCOUNT_IMMUTABLE_CODE_ON_CHAIN,
            ACCOUNT_ID_REGULAR_ACCOUNT_UPDATABLE_CODE_OFF_CHAIN,
            ACCOUNT_ID_REGULAR_ACCOUNT_UPDATABLE_CODE_ON_CHAIN,
        },
        get_account_seed_single, Account, AccountCode, AccountDelta, AccountId, AccountStorage,
<<<<<<< HEAD
        AccountStorageDelta, AccountStorageType, AccountType, AccountVaultDelta, StorageMap,
        StorageMapDelta, StorageSlot,
=======
        AccountStorageDelta, AccountStorageMode, AccountType, AccountVaultDelta, SlotItem,
        StorageMap, StorageMapDelta, StorageSlot,
>>>>>>> 7ede403d
    },
    assets::{Asset, AssetVault, FungibleAsset},
    notes::NoteAssets,
    AccountDeltaError,
};

#[derive(Default, Debug, Clone)]
pub struct AccountStorageBuilder {
    slots: Vec<StorageSlot>,
}

/// Builder for an `AccountStorage`, the builder can be configured and used multiple times.
impl AccountStorageBuilder {
    pub fn new() -> Self {
        Self { slots: vec![] }
    }

    pub fn add_slot(&mut self, slot: StorageSlot) -> &mut Self {
        self.slots.push(slot);
        self
    }

    pub fn add_slots<I: IntoIterator<Item = StorageSlot>>(&mut self, slots: I) -> &mut Self {
        for slot in slots.into_iter() {
            self.add_slot(slot);
        }
        self
    }

    pub fn build(&self) -> AccountStorage {
        AccountStorage::new(self.slots.clone()).unwrap()
    }
}

// ACCOUNT STORAGE DELTA BUILDER
// ================================================================================================

#[derive(Clone, Debug, Default)]
pub struct AccountStorageDeltaBuilder {
    slots: BTreeMap<u8, Word>,
    maps: BTreeMap<u8, StorageMapDelta>,
}

impl AccountStorageDeltaBuilder {
    // MODIFIERS
    // -------------------------------------------------------------------------------------------

    pub fn add_cleared_items(mut self, items: impl IntoIterator<Item = u8>) -> Self {
        self.slots.extend(items.into_iter().map(|slot| (slot, EMPTY_WORD)));
        self
    }

    pub fn add_updated_items(mut self, items: impl IntoIterator<Item = (u8, Word)>) -> Self {
        self.slots.extend(items);
        self
    }

    pub fn add_updated_maps(
        mut self,
        items: impl IntoIterator<Item = (u8, StorageMapDelta)>,
    ) -> Self {
        self.maps.extend(items);
        self
    }

    // BUILDERS
    // -------------------------------------------------------------------------------------------

    pub fn build(self) -> Result<AccountStorageDelta, AccountDeltaError> {
        AccountStorageDelta::new(self.slots, self.maps)
    }
}

// ACCOUNT STORAGE UTILS
// ================================================================================================

pub const FAUCET_STORAGE_DATA_SLOT: u8 = 254;

pub const STORAGE_VALUE_0: Word = [Felt::new(1), Felt::new(2), Felt::new(3), Felt::new(4)];
pub const STORAGE_VALUE_1: Word = [Felt::new(5), Felt::new(6), Felt::new(7), Felt::new(8)];
pub const STORAGE_LEAVES_2: [(Digest, Word); 2] = [
    (
        Digest::new([Felt::new(101), Felt::new(102), Felt::new(103), Felt::new(104)]),
        [Felt::new(1_u64), Felt::new(2_u64), Felt::new(3_u64), Felt::new(4_u64)],
    ),
    (
        Digest::new([Felt::new(105), Felt::new(106), Felt::new(107), Felt::new(108)]),
        [Felt::new(5_u64), Felt::new(6_u64), Felt::new(7_u64), Felt::new(8_u64)],
    ),
];

impl AccountStorage {
    /// Create account storage with:
    /// Item [STORAGE_INDEX_0] = [STORAGE_VALUE_0]
    /// Item [STORAGE_INDEX_1] = [STORAGE_VALUE_1]
    /// Creates map with [STORAGE_INDEX_2] = Map with [STORAGE_LEAVES_2]
    pub fn mock() -> Self {
        AccountStorage::new(vec![
            Self::mock_item_0().0,
            Self::mock_item_1().0,
            Self::mock_item_2().0,
        ])
        .unwrap()
    }

    /// Creates Slot with [STORAGE_VALUE_0]
    pub fn mock_item_0() -> (StorageSlot, u8) {
        (StorageSlot::Value(STORAGE_VALUE_0), 0)
    }

    /// Creates Slot with [STORAGE_VALUE_1]
    pub fn mock_item_1() -> (StorageSlot, u8) {
        (StorageSlot::Value(STORAGE_VALUE_1), 1)
    }

    /// Creates Slot with a map with [STORAGE_LEAVES_2]
    pub fn mock_item_2() -> (StorageSlot, u8) {
        (StorageSlot::Map(Self::mock_map_2()), 2)
    }

    /// Creates map with [STORAGE_LEAVES_2]
    pub fn mock_map_2() -> StorageMap {
        StorageMap::with_entries(STORAGE_LEAVES_2).unwrap()
    }
}

// ACCOUNT SEED GENERATION
// ================================================================================================

pub enum AccountSeedType {
    FungibleFaucetInvalidInitialBalance,
    FungibleFaucetValidInitialBalance,
    NonFungibleFaucetInvalidReservedSlot,
    NonFungibleFaucetValidReservedSlot,
    RegularAccountUpdatableCodeOnChain,
    RegularAccountUpdatableCodeOffChain,
}

/// Returns the account id and seed for the specified account type.
pub fn generate_account_seed(
    account_seed_type: AccountSeedType,
    assembler: Assembler,
) -> (AccountId, Word) {
    let init_seed: [u8; 32] = Default::default();

    let (account, account_type) = match account_seed_type {
        AccountSeedType::FungibleFaucetInvalidInitialBalance => (
            Account::mock_fungible_faucet(
                ACCOUNT_ID_REGULAR_ACCOUNT_UPDATABLE_CODE_ON_CHAIN,
                ZERO,
                Felt::new(FUNGIBLE_FAUCET_INITIAL_BALANCE),
                assembler,
            ),
            AccountType::FungibleFaucet,
        ),
        AccountSeedType::FungibleFaucetValidInitialBalance => (
            Account::mock_fungible_faucet(
                ACCOUNT_ID_REGULAR_ACCOUNT_UPDATABLE_CODE_ON_CHAIN,
                ZERO,
                ZERO,
                assembler,
            ),
            AccountType::FungibleFaucet,
        ),
        AccountSeedType::NonFungibleFaucetInvalidReservedSlot => (
            Account::mock_non_fungible_faucet(
                ACCOUNT_ID_REGULAR_ACCOUNT_UPDATABLE_CODE_ON_CHAIN,
                ZERO,
                false,
                assembler,
            ),
            AccountType::NonFungibleFaucet,
        ),
        AccountSeedType::NonFungibleFaucetValidReservedSlot => (
            Account::mock_non_fungible_faucet(
                ACCOUNT_ID_REGULAR_ACCOUNT_UPDATABLE_CODE_ON_CHAIN,
                ZERO,
                true,
                assembler,
            ),
            AccountType::NonFungibleFaucet,
        ),
        AccountSeedType::RegularAccountUpdatableCodeOnChain => (
            Account::mock(
                ACCOUNT_ID_REGULAR_ACCOUNT_UPDATABLE_CODE_ON_CHAIN,
                Felt::ZERO,
                assembler,
            ),
            AccountType::RegularAccountUpdatableCode,
        ),
        AccountSeedType::RegularAccountUpdatableCodeOffChain => (
            Account::mock(
                ACCOUNT_ID_REGULAR_ACCOUNT_UPDATABLE_CODE_OFF_CHAIN,
                Felt::ZERO,
                assembler,
            ),
            AccountType::RegularAccountUpdatableCode,
        ),
    };

    let seed = get_account_seed_single(
        init_seed,
        account_type,
        AccountStorageMode::Public,
        account.code().commitment(),
        account.storage().commitment(),
    )
    .unwrap();

    let account_id =
        AccountId::new(seed, account.code().commitment(), account.storage().commitment()).unwrap();

    (account_id, seed)
}

// UTILITIES
// --------------------------------------------------------------------------------------------

pub fn build_account(assets: Vec<Asset>, nonce: Felt, slots: Vec<StorageSlot>) -> Account {
    let id = AccountId::try_from(ACCOUNT_ID_REGULAR_ACCOUNT_IMMUTABLE_CODE_ON_CHAIN).unwrap();
    let code = AccountCode::mock();

    let vault = AssetVault::new(&assets).unwrap();

    let storage = AccountStorage::new(slots).unwrap();

    Account::from_parts(id, vault, storage, code, nonce)
}

pub fn build_account_delta(
    added_assets: Vec<Asset>,
    removed_assets: Vec<Asset>,
    nonce: Felt,
    storage_delta: AccountStorageDelta,
) -> AccountDelta {
    let vault_delta = AccountVaultDelta::from_iters(added_assets, removed_assets);
    AccountDelta::new(storage_delta, vault_delta, Some(nonce)).unwrap()
}

pub fn build_assets() -> (Asset, Asset) {
    let faucet_id_0 = AccountId::try_from(ACCOUNT_ID_FUNGIBLE_FAUCET_ON_CHAIN).unwrap();
    let asset_0: Asset = FungibleAsset::new(faucet_id_0, 123).unwrap().into();

    let faucet_id_1 = AccountId::try_from(ACCOUNT_ID_FUNGIBLE_FAUCET_ON_CHAIN_2).unwrap();
    let asset_1: Asset = FungibleAsset::new(faucet_id_1, 345).unwrap().into();

    (asset_0, asset_1)
}

pub fn prepare_assets(note_assets: &NoteAssets) -> Vec<String> {
    let mut assets = Vec::new();
    for &asset in note_assets.iter() {
        let asset_word: Word = asset.into();
        let asset_str = prepare_word(&asset_word);
        assets.push(asset_str);
    }
    assets
}<|MERGE_RESOLUTION|>--- conflicted
+++ resolved
@@ -15,13 +15,8 @@
             ACCOUNT_ID_REGULAR_ACCOUNT_UPDATABLE_CODE_ON_CHAIN,
         },
         get_account_seed_single, Account, AccountCode, AccountDelta, AccountId, AccountStorage,
-<<<<<<< HEAD
-        AccountStorageDelta, AccountStorageType, AccountType, AccountVaultDelta, StorageMap,
+        AccountStorageDelta, AccountStorageMode, AccountType, AccountVaultDelta, StorageMap,
         StorageMapDelta, StorageSlot,
-=======
-        AccountStorageDelta, AccountStorageMode, AccountType, AccountVaultDelta, SlotItem,
-        StorageMap, StorageMapDelta, StorageSlot,
->>>>>>> 7ede403d
     },
     assets::{Asset, AssetVault, FungibleAsset},
     notes::NoteAssets,
