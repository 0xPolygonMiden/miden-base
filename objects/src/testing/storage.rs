use alloc::{collections::BTreeMap, string::String, vec::Vec};

use assembly::Assembler;
use vm_core::{Felt, FieldElement, Word, ZERO};
use vm_processor::Digest;

use super::prepare_word;
use crate::{
    accounts::{
        account_id::testing::{
            ACCOUNT_ID_FUNGIBLE_FAUCET_ON_CHAIN, ACCOUNT_ID_FUNGIBLE_FAUCET_ON_CHAIN_2,
            ACCOUNT_ID_REGULAR_ACCOUNT_IMMUTABLE_CODE_ON_CHAIN,
            ACCOUNT_ID_REGULAR_ACCOUNT_UPDATABLE_CODE_OFF_CHAIN,
            ACCOUNT_ID_REGULAR_ACCOUNT_UPDATABLE_CODE_ON_CHAIN,
        },
        get_account_seed_single, Account, AccountCode, AccountDelta, AccountId, AccountStorage,
        AccountStorageDelta, AccountStorageType, AccountType, AccountVaultDelta, SlotItem,
        StorageMap,
    },
    assets::{Asset, AssetVault, FungibleAsset},
    notes::NoteAssets,
};

#[derive(Default, Debug, Clone)]
pub struct AccountStorageBuilder {
    items: Vec<SlotItem>,
    maps: BTreeMap<u8, StorageMap>,
}

/// Builder for an `AccountStorage`, the builder can be configured and used multiple times.
impl AccountStorageBuilder {
    pub fn new() -> Self {
        Self { items: vec![], maps: BTreeMap::new() }
    }

    pub fn add_item(&mut self, item: SlotItem) -> &mut Self {
        self.items.push(item);
        self
    }

    pub fn add_items<I: IntoIterator<Item = SlotItem>>(&mut self, items: I) -> &mut Self {
        for item in items.into_iter() {
            self.add_item(item);
        }
        self
    }

    #[allow(dead_code)]
    pub fn add_map(&mut self, index: u8, map: StorageMap) -> &mut Self {
        self.maps.insert(index, map);
        self
    }

    pub fn build(&self) -> AccountStorage {
        AccountStorage::new(self.items.clone(), self.maps.clone()).unwrap()
    }
}

// ACCOUNT STORAGE UTILS
// ================================================================================================

pub const FAUCET_STORAGE_DATA_SLOT: u8 = 254;

pub const STORAGE_INDEX_0: u8 = 20;
pub const STORAGE_VALUE_0: Word = [Felt::new(1), Felt::new(2), Felt::new(3), Felt::new(4)];
pub const STORAGE_INDEX_1: u8 = 30;
pub const STORAGE_VALUE_1: Word = [Felt::new(5), Felt::new(6), Felt::new(7), Felt::new(8)];

pub const STORAGE_INDEX_2: u8 = 40;
pub const STORAGE_LEAVES_2: [(Digest, Word); 2] = [
    (
        Digest::new([Felt::new(101), Felt::new(102), Felt::new(103), Felt::new(104)]),
        [Felt::new(1_u64), Felt::new(2_u64), Felt::new(3_u64), Felt::new(4_u64)],
    ),
    (
        Digest::new([Felt::new(105), Felt::new(106), Felt::new(107), Felt::new(108)]),
        [Felt::new(5_u64), Felt::new(6_u64), Felt::new(7_u64), Felt::new(8_u64)],
    ),
];

<<<<<<< HEAD
impl AccountStorage {
    /// Create account storage with:
    /// Item [STORAGE_INDEX_0] = [STORAGE_VALUE_0]
    /// Item [STORAGE_INDEX_1] = [STORAGE_VALUE_1]
    /// Creates map with [STORAGE_INDEX_2] = Map with [STORAGE_LEAVES_2]
    /// Map with [STORAGE_LEAVES_2]
    pub fn mock() -> Self {
        AccountStorage::new(
            vec![Self::mock_item_0(), Self::mock_item_1(), Self::mock_item_2()],
            vec![Self::mock_map_2()],
        )
        .unwrap()
    }

    /// Creates Slot with [STORAGE_INDEX_0] = [STORAGE_VALUE_0]
    pub fn mock_item_0() -> SlotItem {
        SlotItem {
            index: STORAGE_INDEX_0,
            slot: StorageSlot::new_value(STORAGE_VALUE_0),
        }
    }

    /// Creates Slot with [STORAGE_INDEX_1] = [STORAGE_VALUE_1]
    pub fn mock_item_1() -> SlotItem {
        SlotItem {
            index: STORAGE_INDEX_1,
            slot: StorageSlot::new_value(STORAGE_VALUE_1),
        }
    }

    /// Creates map with [STORAGE_INDEX_2] = Map with [STORAGE_LEAVES_2]
    pub fn mock_item_2() -> SlotItem {
        SlotItem {
            index: STORAGE_INDEX_2,
            slot: StorageSlot::new_map(Word::from(Self::mock_map_2().root())),
        }
    }

    /// Creates map with [STORAGE_LEAVES_2]
    pub fn mock_map_2() -> StorageMap {
        StorageMap::with_entries(STORAGE_LEAVES_2).unwrap()
    }
=======
pub fn storage_map_2() -> StorageMap {
    StorageMap::with_entries(STORAGE_LEAVES_2).unwrap()
}

// MOCK FAUCET
// ================================================================================================

pub fn mock_fungible_faucet(
    account_id: u64,
    nonce: Felt,
    empty_reserved_slot: bool,
    assembler: &Assembler,
) -> Account {
    let initial_balance = if empty_reserved_slot {
        ZERO
    } else {
        Felt::new(FUNGIBLE_FAUCET_INITIAL_BALANCE)
    };
    let account_storage = AccountStorage::new(
        vec![SlotItem::new_value(
            FAUCET_STORAGE_DATA_SLOT,
            0,
            [ZERO, ZERO, ZERO, initial_balance],
        )],
        BTreeMap::new(),
    )
    .unwrap();
    let account_id = AccountId::try_from(account_id).unwrap();
    let account_code = mock_account_code(assembler);
    Account::from_parts(account_id, AssetVault::default(), account_storage, account_code, nonce)
}

pub fn mock_non_fungible_faucet(
    account_id: u64,
    nonce: Felt,
    empty_reserved_slot: bool,
    assembler: &Assembler,
) -> Account {
    let entries = match empty_reserved_slot {
        true => vec![],
        false => vec![(
            Word::from(non_fungible_asset_2(ACCOUNT_ID_NON_FUNGIBLE_FAUCET_ON_CHAIN)).into(),
            non_fungible_asset_2(ACCOUNT_ID_NON_FUNGIBLE_FAUCET_ON_CHAIN).into(),
        )],
    };

    // construct nft tree
    let nft_storage_map = StorageMap::with_entries(entries).unwrap();
    let mut maps = BTreeMap::new();
    maps.insert(FAUCET_STORAGE_DATA_SLOT, nft_storage_map.clone());

    let account_storage = AccountStorage::new(
        vec![SlotItem::new_map(FAUCET_STORAGE_DATA_SLOT, 0, *nft_storage_map.root())],
        maps,
    )
    .unwrap();
    let account_id = AccountId::try_from(account_id).unwrap();
    let account_code = mock_account_code(assembler);
    Account::from_parts(account_id, AssetVault::default(), account_storage, account_code, nonce)
>>>>>>> 43f1fd3c
}

// ACCOUNT SEED GENERATION
// ================================================================================================

pub enum AccountSeedType {
    FungibleFaucetInvalidInitialBalance,
    FungibleFaucetValidInitialBalance,
    NonFungibleFaucetInvalidReservedSlot,
    NonFungibleFaucetValidReservedSlot,
    RegularAccountUpdatableCodeOnChain,
    RegularAccountUpdatableCodeOffChain,
}

/// Returns the account id and seed for the specified account type.
pub fn generate_account_seed(
    account_seed_type: AccountSeedType,
    assembler: &Assembler,
) -> (AccountId, Word) {
    let init_seed: [u8; 32] = Default::default();

    let (account, account_type) = match account_seed_type {
        AccountSeedType::FungibleFaucetInvalidInitialBalance => (
            Account::mock_fungible_faucet(
                ACCOUNT_ID_REGULAR_ACCOUNT_UPDATABLE_CODE_ON_CHAIN,
                ZERO,
                false,
                assembler,
            ),
            AccountType::FungibleFaucet,
        ),
        AccountSeedType::FungibleFaucetValidInitialBalance => (
            Account::mock_fungible_faucet(
                ACCOUNT_ID_REGULAR_ACCOUNT_UPDATABLE_CODE_ON_CHAIN,
                ZERO,
                true,
                assembler,
            ),
            AccountType::FungibleFaucet,
        ),
        AccountSeedType::NonFungibleFaucetInvalidReservedSlot => (
            Account::mock_non_fungible_faucet(
                ACCOUNT_ID_REGULAR_ACCOUNT_UPDATABLE_CODE_ON_CHAIN,
                ZERO,
                false,
                assembler,
            ),
            AccountType::NonFungibleFaucet,
        ),
        AccountSeedType::NonFungibleFaucetValidReservedSlot => (
            Account::mock_non_fungible_faucet(
                ACCOUNT_ID_REGULAR_ACCOUNT_UPDATABLE_CODE_ON_CHAIN,
                ZERO,
                true,
                assembler,
            ),
            AccountType::NonFungibleFaucet,
        ),
        AccountSeedType::RegularAccountUpdatableCodeOnChain => (
            Account::mock(
                ACCOUNT_ID_REGULAR_ACCOUNT_UPDATABLE_CODE_ON_CHAIN,
                Felt::ZERO,
                AccountCode::mock_wallet(assembler),
            ),
            AccountType::RegularAccountUpdatableCode,
        ),
        AccountSeedType::RegularAccountUpdatableCodeOffChain => (
            Account::mock(
                ACCOUNT_ID_REGULAR_ACCOUNT_UPDATABLE_CODE_OFF_CHAIN,
                Felt::ZERO,
                AccountCode::mock_wallet(assembler),
            ),
            AccountType::RegularAccountUpdatableCode,
        ),
    };

    let seed = get_account_seed_single(
        init_seed,
        account_type,
        AccountStorageType::OnChain,
        account.code().root(),
        account.storage().root(),
    )
    .unwrap();

    let account_id = AccountId::new(seed, account.code().root(), account.storage().root()).unwrap();

    (account_id, seed)
}

// UTILITIES
// --------------------------------------------------------------------------------------------

pub fn build_account(
    assets: Vec<Asset>,
    nonce: Felt,
    slot_items: Vec<SlotItem>,
    maps: Option<BTreeMap<u8, StorageMap>>,
) -> Account {
    let id = AccountId::try_from(ACCOUNT_ID_REGULAR_ACCOUNT_IMMUTABLE_CODE_ON_CHAIN).unwrap();
    let code = AccountCode::mock();

    let vault = AssetVault::new(&assets).unwrap();
    // Use the provided maps or create an empty BTreeMap if None is provided
    let maps = maps.unwrap_or_default();

    let storage = AccountStorage::new(slot_items, maps).unwrap();

    Account::from_parts(id, vault, storage, code, nonce)
}

pub fn build_account_delta(
    added_assets: Vec<Asset>,
    removed_assets: Vec<Asset>,
    nonce: Felt,
    storage_delta: AccountStorageDelta,
) -> AccountDelta {
    let vault_delta = AccountVaultDelta { added_assets, removed_assets };
    AccountDelta::new(storage_delta, vault_delta, Some(nonce)).unwrap()
}

pub fn build_assets() -> (Asset, Asset) {
    let faucet_id_0 = AccountId::try_from(ACCOUNT_ID_FUNGIBLE_FAUCET_ON_CHAIN).unwrap();
    let asset_0: Asset = FungibleAsset::new(faucet_id_0, 123).unwrap().into();

    let faucet_id_1 = AccountId::try_from(ACCOUNT_ID_FUNGIBLE_FAUCET_ON_CHAIN_2).unwrap();
    let asset_1: Asset = FungibleAsset::new(faucet_id_1, 345).unwrap().into();

    (asset_0, asset_1)
}

pub fn prepare_assets(note_assets: &NoteAssets) -> Vec<String> {
    let mut assets = Vec::new();
    for &asset in note_assets.iter() {
        let asset_word: Word = asset.into();
        let asset_str = prepare_word(&asset_word);
        assets.push(asset_str);
    }
    assets
}<|MERGE_RESOLUTION|>--- conflicted
+++ resolved
@@ -78,7 +78,6 @@
     ),
 ];
 
-<<<<<<< HEAD
 impl AccountStorage {
     /// Create account storage with:
     /// Item [STORAGE_INDEX_0] = [STORAGE_VALUE_0]
@@ -121,67 +120,6 @@
     pub fn mock_map_2() -> StorageMap {
         StorageMap::with_entries(STORAGE_LEAVES_2).unwrap()
     }
-=======
-pub fn storage_map_2() -> StorageMap {
-    StorageMap::with_entries(STORAGE_LEAVES_2).unwrap()
-}
-
-// MOCK FAUCET
-// ================================================================================================
-
-pub fn mock_fungible_faucet(
-    account_id: u64,
-    nonce: Felt,
-    empty_reserved_slot: bool,
-    assembler: &Assembler,
-) -> Account {
-    let initial_balance = if empty_reserved_slot {
-        ZERO
-    } else {
-        Felt::new(FUNGIBLE_FAUCET_INITIAL_BALANCE)
-    };
-    let account_storage = AccountStorage::new(
-        vec![SlotItem::new_value(
-            FAUCET_STORAGE_DATA_SLOT,
-            0,
-            [ZERO, ZERO, ZERO, initial_balance],
-        )],
-        BTreeMap::new(),
-    )
-    .unwrap();
-    let account_id = AccountId::try_from(account_id).unwrap();
-    let account_code = mock_account_code(assembler);
-    Account::from_parts(account_id, AssetVault::default(), account_storage, account_code, nonce)
-}
-
-pub fn mock_non_fungible_faucet(
-    account_id: u64,
-    nonce: Felt,
-    empty_reserved_slot: bool,
-    assembler: &Assembler,
-) -> Account {
-    let entries = match empty_reserved_slot {
-        true => vec![],
-        false => vec![(
-            Word::from(non_fungible_asset_2(ACCOUNT_ID_NON_FUNGIBLE_FAUCET_ON_CHAIN)).into(),
-            non_fungible_asset_2(ACCOUNT_ID_NON_FUNGIBLE_FAUCET_ON_CHAIN).into(),
-        )],
-    };
-
-    // construct nft tree
-    let nft_storage_map = StorageMap::with_entries(entries).unwrap();
-    let mut maps = BTreeMap::new();
-    maps.insert(FAUCET_STORAGE_DATA_SLOT, nft_storage_map.clone());
-
-    let account_storage = AccountStorage::new(
-        vec![SlotItem::new_map(FAUCET_STORAGE_DATA_SLOT, 0, *nft_storage_map.root())],
-        maps,
-    )
-    .unwrap();
-    let account_id = AccountId::try_from(account_id).unwrap();
-    let account_code = mock_account_code(assembler);
-    Account::from_parts(account_id, AssetVault::default(), account_storage, account_code, nonce)
->>>>>>> 43f1fd3c
 }
 
 // ACCOUNT SEED GENERATION
