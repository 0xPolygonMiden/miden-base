use crate::{
    accounts::{delta::AccountUpdateDetails, AccountId},
    utils::{ByteReader, ByteWriter, Deserializable, DeserializationError, Serializable},
    Digest,
};

/// Account update data.
#[derive(Debug, Clone, PartialEq, Eq)]
pub struct TxAccountUpdate {
    /// Account ID.
    account_id: AccountId,

    /// The hash of the account before the transaction was executed.
    ///
    /// Set to `Digest::default()` for new accounts.
    init_state_hash: Digest,

    /// The hash of the account after the transaction was executed.
    new_state_hash: Digest,

    /// Optional account state changes used for on-chain accounts. This data is used to update an
    /// on-chain account's state after a local transaction execution. For private accounts, this
    /// is [AccountUpdateDetails::Private].
    details: AccountUpdateDetails,
}

<<<<<<< HEAD
impl TxAccountUpdate {
    /// Creates a new [TxAccountUpdate].
=======
impl AccountUpdate {
    /// Creates a new [AccountUpdate].
    pub const fn new(
        account_id: AccountId,
        new_state_hash: Digest,
        details: AccountUpdateDetails,
    ) -> Self {
        Self { account_id, new_state_hash, details }
    }

    /// Returns the account ID.
    pub fn account_id(&self) -> AccountId {
        self.account_id
    }

    /// Returns the final account state hash.
    pub fn new_state_hash(&self) -> Digest {
        self.new_state_hash
    }

    /// Returns the account update details.
    pub fn details(&self) -> &AccountUpdateDetails {
        &self.details
    }

    /// Returns `true` if the account update details are for private account.
    pub fn is_private(&self) -> bool {
        self.details.is_private()
    }
}

/// Describes the changes made to the account state resulting from a transaction execution.
#[derive(Debug, Clone, PartialEq, Eq)]
pub struct AccountUpdateInfo {
    /// The hash of the account before the transaction was executed.
    ///
    /// Set to `Digest::default()` for new accounts.
    init_state_hash: Digest,

    /// Account update information.
    update: AccountUpdate,
}

impl AccountUpdateInfo {
    /// Returns a new [AccountUpdateInfo] instantiated from the specified components.
>>>>>>> d75d6c23
    pub const fn new(
        account_id: AccountId,
        init_state_hash: Digest,
        new_state_hash: Digest,
        details: AccountUpdateDetails,
    ) -> Self {
        Self {
            account_id,
            init_state_hash,
            new_state_hash,
            details,
        }
    }

    /// Returns the ID of the updated account.
    pub fn account_id(&self) -> AccountId {
        self.account_id
    }

    /// Returns the initial account state hash.
    pub fn init_state_hash(&self) -> Digest {
        self.init_state_hash
    }

    /// Returns the hash of the account after the transaction was executed.
<<<<<<< HEAD
    pub fn new_state_hash(&self) -> Digest {
        self.new_state_hash
=======
    pub fn final_state_hash(&self) -> Digest {
        self.update.new_state_hash()
>>>>>>> d75d6c23
    }

    /// Returns the account update details.
    pub fn details(&self) -> &AccountUpdateDetails {
        &self.details
    }

    /// Returns `true` if the account update details are for private account.
    pub fn is_private(&self) -> bool {
<<<<<<< HEAD
        self.details.is_private()
=======
        self.update.is_private()
>>>>>>> d75d6c23
    }
}

// SERIALIZATION
// ================================================================================================

impl Serializable for TxAccountUpdate {
    fn write_into<W: ByteWriter>(&self, target: &mut W) {
        self.account_id.write_into(target);
        self.init_state_hash.write_into(target);
        self.new_state_hash.write_into(target);
        self.details.write_into(target);
    }
}

impl Deserializable for TxAccountUpdate {
    fn read_from<R: ByteReader>(source: &mut R) -> Result<Self, DeserializationError> {
        Ok(Self {
            account_id: AccountId::read_from(source)?,
            init_state_hash: Digest::read_from(source)?,
            new_state_hash: Digest::read_from(source)?,
            details: AccountUpdateDetails::read_from(source)?,
        })
    }
}<|MERGE_RESOLUTION|>--- conflicted
+++ resolved
@@ -4,7 +4,7 @@
     Digest,
 };
 
-/// Account update data.
+/// Describes the changes made to the account state resulting from a transaction execution.
 #[derive(Debug, Clone, PartialEq, Eq)]
 pub struct TxAccountUpdate {
     /// Account ID.
@@ -24,56 +24,8 @@
     details: AccountUpdateDetails,
 }
 
-<<<<<<< HEAD
 impl TxAccountUpdate {
-    /// Creates a new [TxAccountUpdate].
-=======
-impl AccountUpdate {
-    /// Creates a new [AccountUpdate].
-    pub const fn new(
-        account_id: AccountId,
-        new_state_hash: Digest,
-        details: AccountUpdateDetails,
-    ) -> Self {
-        Self { account_id, new_state_hash, details }
-    }
-
-    /// Returns the account ID.
-    pub fn account_id(&self) -> AccountId {
-        self.account_id
-    }
-
-    /// Returns the final account state hash.
-    pub fn new_state_hash(&self) -> Digest {
-        self.new_state_hash
-    }
-
-    /// Returns the account update details.
-    pub fn details(&self) -> &AccountUpdateDetails {
-        &self.details
-    }
-
-    /// Returns `true` if the account update details are for private account.
-    pub fn is_private(&self) -> bool {
-        self.details.is_private()
-    }
-}
-
-/// Describes the changes made to the account state resulting from a transaction execution.
-#[derive(Debug, Clone, PartialEq, Eq)]
-pub struct AccountUpdateInfo {
-    /// The hash of the account before the transaction was executed.
-    ///
-    /// Set to `Digest::default()` for new accounts.
-    init_state_hash: Digest,
-
-    /// Account update information.
-    update: AccountUpdate,
-}
-
-impl AccountUpdateInfo {
-    /// Returns a new [AccountUpdateInfo] instantiated from the specified components.
->>>>>>> d75d6c23
+    /// Returns a new [TxAccountUpdate] instantiated from the specified components.
     pub const fn new(
         account_id: AccountId,
         init_state_hash: Digest,
@@ -99,13 +51,8 @@
     }
 
     /// Returns the hash of the account after the transaction was executed.
-<<<<<<< HEAD
-    pub fn new_state_hash(&self) -> Digest {
+    pub fn final_state_hash(&self) -> Digest {
         self.new_state_hash
-=======
-    pub fn final_state_hash(&self) -> Digest {
-        self.update.new_state_hash()
->>>>>>> d75d6c23
     }
 
     /// Returns the account update details.
@@ -115,11 +62,7 @@
 
     /// Returns `true` if the account update details are for private account.
     pub fn is_private(&self) -> bool {
-<<<<<<< HEAD
         self.details.is_private()
-=======
-        self.update.is_private()
->>>>>>> d75d6c23
     }
 }
 
