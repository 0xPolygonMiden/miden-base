use alloc::{collections::BTreeMap, string::ToString, sync::Arc, vec::Vec};
use core::ops::Deref;

use assembly::{Assembler, Compile};
use miden_crypto::merkle::InnerNodeInfo;
use vm_core::{
    mast::{MastForest, MastNodeId},
    utils::{ByteReader, ByteWriter, Deserializable, Serializable},
    Program,
};
use vm_processor::{AdviceInputs, AdviceMap, DeserializationError};

use super::{Digest, Felt, Word};
use crate::{
    notes::{NoteDetails, NoteId},
    TransactionScriptError,
};

// TRANSACTION ARGS
// ================================================================================================

/// Optional transaction arguments.
///
<<<<<<< HEAD
/// - Transaction script: a program that is executed in a transaction after all input notes scripts
///   have been executed.
/// - Note arguments: data put onto the stack right before a note script is executed. These are
///   different from note inputs, as the user executing the transaction can specify arbitrary note
///   args.
/// - Advice inputs: Provides data needed by the runtime, like the details of a public output note.
=======
/// - Transaction script: a program that is executed in a transaction after all input notes
///   scripts have been executed.
/// - Note arguments: data put onto the stack right before a note script is executed. These
///   are different from note inputs, as the user executing the transaction can specify arbitrary
///   note args.
/// - Advice inputs: Provides data needed by the runtime, like the details of public output notes.
>>>>>>> 280f5909
#[derive(Clone, Debug, Default)]
pub struct TransactionArgs {
    tx_script: Option<TransactionScript>,
    note_args: BTreeMap<NoteId, Word>,
    advice_inputs: AdviceInputs,
}

impl TransactionArgs {
    // CONSTRUCTORS
    // --------------------------------------------------------------------------------------------

    /// Returns new [TransactionArgs] instantiated with the provided transaction script and note
    /// arguments.
    ///
    /// If tx_script is provided, this also adds all mappings from the transaction script inputs
    /// to the advice inputs' map.
    pub fn new(
        tx_script: Option<TransactionScript>,
        note_args: Option<BTreeMap<NoteId, Word>>,
        advice_map: AdviceMap,
    ) -> Self {
        let mut advice_inputs = AdviceInputs::default().with_map(advice_map);
        // add transaction script inputs to the advice inputs' map
        if let Some(ref tx_script) = tx_script {
            advice_inputs
                .extend_map(tx_script.inputs().iter().map(|(hash, input)| (*hash, input.clone())))
        }

        Self {
            tx_script,
            note_args: note_args.unwrap_or_default(),
            advice_inputs,
        }
    }

    /// Returns new [TransactionArgs] instantiated with the provided transaction script.
    pub fn with_tx_script(tx_script: TransactionScript) -> Self {
        Self::new(Some(tx_script), Some(BTreeMap::default()), AdviceMap::default())
    }

    /// Returns new [TransactionArgs] instantiated with the provided note arguments.
    pub fn with_note_args(note_args: BTreeMap<NoteId, Word>) -> Self {
        Self::new(None, Some(note_args), AdviceMap::default())
    }

    // PUBLIC ACCESSORS
    // --------------------------------------------------------------------------------------------

    /// Returns a reference to the transaction script.
    pub fn tx_script(&self) -> Option<&TransactionScript> {
        self.tx_script.as_ref()
    }

    /// Returns a reference to a specific note argument.
    pub fn get_note_args(&self, note_id: NoteId) -> Option<&Word> {
        self.note_args.get(&note_id)
    }

    /// Returns a reference to the args [AdviceInputs].
    pub fn advice_inputs(&self) -> &AdviceInputs {
        &self.advice_inputs
    }

    // STATE MUTATORS
    // --------------------------------------------------------------------------------------------

    /// Populates the advice inputs with the specified note details.
    ///
    /// The advice inputs' map is extended with the following keys:
    ///
    /// - recipient |-> recipient details (inputs_hash, script_hash, serial_num).
    /// - inputs_key |-> inputs, where inputs_key is computed by taking note inputs commitment and
    ///   adding ONE to its most significant element.
    /// - script_hash |-> script.
    pub fn add_expected_output_note<T: Deref<Target = NoteDetails>>(&mut self, note: &T) {
        let recipient = note.recipient();
        let inputs = note.inputs();
        let script = note.script();
        let script_encoded: Vec<Felt> = script.into();

        let new_elements = [
            (recipient.digest(), recipient.to_elements()),
            (inputs.commitment(), inputs.format_for_advice()),
            (script.hash(), script_encoded),
        ];

        self.advice_inputs.extend_map(new_elements);
    }

    /// Populates the advice inputs with the specified note details.
    ///
    /// The advice inputs' map is extended with the following keys:
    ///
    /// - recipient |-> recipient details (inputs_hash, script_hash, serial_num)
    /// - inputs_key |-> inputs, where inputs_key is computed by taking note inputs commitment and
    ///   adding ONE to its most significant element.
    /// - script_hash |-> script
    pub fn extend_expected_output_notes<T, L>(&mut self, notes: L)
    where
        L: IntoIterator<Item = T>,
        T: Deref<Target = NoteDetails>,
    {
        for note in notes {
            self.add_expected_output_note(&note);
        }
    }

    /// Extends the internal advice inputs' map with the provided key-value pairs.
    pub fn extend_advice_map<T: IntoIterator<Item = (Digest, Vec<Felt>)>>(&mut self, iter: T) {
        self.advice_inputs.extend_map(iter)
    }

    /// Extends the internal advice inputs' merkle store with the provided nodes.
    pub fn extend_merkle_store<I: Iterator<Item = InnerNodeInfo>>(&mut self, iter: I) {
        self.advice_inputs.extend_merkle_store(iter)
    }
}

// TRANSACTION SCRIPT
// ================================================================================================

/// Transaction script.
///
/// A transaction script is a program that is executed in a transaction after all input notes
/// have been executed.
///
/// The [TransactionScript] object is composed of:
/// - An executable program defined by a [MastForest] and an associated entrypoint.
/// - A set of transaction script inputs defined by a map of key-value inputs that are loaded into
///   the advice inputs' map such that the transaction script can access them.
#[derive(Clone, Debug, PartialEq, Eq)]
pub struct TransactionScript {
    mast: Arc<MastForest>,
    entrypoint: MastNodeId,
    inputs: BTreeMap<Digest, Vec<Felt>>,
}

impl TransactionScript {
    // CONSTRUCTORS
    // --------------------------------------------------------------------------------------------

    /// Returns a new [TransactionScript] instantiated with the provided code and inputs.
    pub fn new(code: Program, inputs: impl IntoIterator<Item = (Word, Vec<Felt>)>) -> Self {
        Self {
            entrypoint: code.entrypoint(),
            mast: Arc::new(code.into()),
            inputs: inputs.into_iter().map(|(k, v)| (k.into(), v)).collect(),
        }
    }

    /// Returns a new [TransactionScript] compiled from the provided source code and inputs using
    /// the specified assembler.
    ///
    /// # Errors
    /// Returns an error if the compilation of the provided source code fails.
    pub fn compile(
        source_code: impl Compile,
        inputs: impl IntoIterator<Item = (Word, Vec<Felt>)>,
        assembler: Assembler,
    ) -> Result<Self, TransactionScriptError> {
        let program = assembler
            .assemble_program(source_code)
            .map_err(|report| TransactionScriptError::AssemblyError(report.to_string()))?;
        Ok(Self::new(program, inputs))
    }

    /// Returns a new [TransactionScript] instantiated from the provided components.
    ///
    /// # Panics
    /// Panics if the specified entrypoint is not in the provided MAST forest.
    pub fn from_parts(
        mast: Arc<MastForest>,
        entrypoint: MastNodeId,
        inputs: BTreeMap<Digest, Vec<Felt>>,
    ) -> Self {
        assert!(mast.get_node_by_id(entrypoint).is_some());
        Self { mast, entrypoint, inputs }
    }

    // PUBLIC ACCESSORS
    // --------------------------------------------------------------------------------------------

    /// Returns a reference to the [MastForest] backing this transaction script.
    pub fn mast(&self) -> Arc<MastForest> {
        self.mast.clone()
    }

    /// Returns a reference to the code hash.
    pub fn hash(&self) -> Digest {
        self.mast[self.entrypoint].digest()
    }

    /// Returns a reference to the inputs for this transaction script.
    pub fn inputs(&self) -> &BTreeMap<Digest, Vec<Felt>> {
        &self.inputs
    }
}

// SERIALIZATION
// ================================================================================================

impl Serializable for TransactionScript {
    fn write_into<W: ByteWriter>(&self, target: &mut W) {
        self.mast.write_into(target);
        target.write_u32(self.entrypoint.as_u32());
        self.inputs.write_into(target);
    }
}

impl Deserializable for TransactionScript {
    fn read_from<R: ByteReader>(source: &mut R) -> Result<Self, DeserializationError> {
        let mast = MastForest::read_from(source)?;
        let entrypoint = MastNodeId::from_u32_safe(source.read_u32()?, &mast)?;
        let inputs = BTreeMap::<Digest, Vec<Felt>>::read_from(source)?;

        Ok(Self::from_parts(Arc::new(mast), entrypoint, inputs))
    }
}<|MERGE_RESOLUTION|>--- conflicted
+++ resolved
@@ -21,21 +21,12 @@
 
 /// Optional transaction arguments.
 ///
-<<<<<<< HEAD
-/// - Transaction script: a program that is executed in a transaction after all input notes scripts
-///   have been executed.
-/// - Note arguments: data put onto the stack right before a note script is executed. These are
-///   different from note inputs, as the user executing the transaction can specify arbitrary note
-///   args.
-/// - Advice inputs: Provides data needed by the runtime, like the details of a public output note.
-=======
 /// - Transaction script: a program that is executed in a transaction after all input notes
 ///   scripts have been executed.
 /// - Note arguments: data put onto the stack right before a note script is executed. These
 ///   are different from note inputs, as the user executing the transaction can specify arbitrary
 ///   note args.
 /// - Advice inputs: Provides data needed by the runtime, like the details of public output notes.
->>>>>>> 280f5909
 #[derive(Clone, Debug, Default)]
 pub struct TransactionArgs {
     tx_script: Option<TransactionScript>,
