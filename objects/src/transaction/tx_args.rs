--- conflicted
+++ resolved
@@ -6,11 +6,7 @@
 use vm_core::{
     mast::{MastForest, MastNodeId},
     utils::{ByteReader, ByteWriter, Deserializable, Serializable},
-<<<<<<< HEAD
-    Program, AdviceMap
-=======
     AdviceMap, Program,
->>>>>>> c4dc749f
 };
 use vm_processor::{AdviceInputs, DeserializationError};
 
@@ -277,15 +273,11 @@
 
 #[cfg(test)]
 mod tests {
-<<<<<<< HEAD
-    use vm_core::{utils::{Deserializable, Serializable}, AdviceMap};
-=======
     use vm_core::{
         utils::{Deserializable, Serializable},
         AdviceMap,
     };
 
->>>>>>> c4dc749f
     use crate::transaction::TransactionArgs;
 
     #[test]
